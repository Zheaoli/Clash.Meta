package executor

import (
	"fmt"
<<<<<<< HEAD
	"io/ioutil"
	"net"
=======
>>>>>>> ebbc9604
	"os"
	"runtime"
	"strconv"
	"strings"
	"sync"

	"github.com/Dreamacro/clash/adapter"
	"github.com/Dreamacro/clash/adapter/outboundgroup"
	"github.com/Dreamacro/clash/component/auth"
	"github.com/Dreamacro/clash/component/dialer"
	"github.com/Dreamacro/clash/component/iface"
	"github.com/Dreamacro/clash/component/profile"
	"github.com/Dreamacro/clash/component/profile/cachefile"
	"github.com/Dreamacro/clash/component/resolver"
	"github.com/Dreamacro/clash/component/trie"
	"github.com/Dreamacro/clash/config"
	C "github.com/Dreamacro/clash/constant"
	"github.com/Dreamacro/clash/constant/provider"
	"github.com/Dreamacro/clash/dns"
	P "github.com/Dreamacro/clash/listener"
	authStore "github.com/Dreamacro/clash/listener/auth"
	"github.com/Dreamacro/clash/listener/tproxy"
	"github.com/Dreamacro/clash/listener/tun/dev"
	"github.com/Dreamacro/clash/log"
	"github.com/Dreamacro/clash/tunnel"
)

var mux sync.Mutex

func readConfig(path string) ([]byte, error) {
	if _, err := os.Stat(path); os.IsNotExist(err) {
		return nil, err
	}
	data, err := os.ReadFile(path)
	if err != nil {
		return nil, err
	}

	if len(data) == 0 {
		return nil, fmt.Errorf("configuration file %s is empty", path)
	}

	return data, err
}

// Parse config with default config path
func Parse() (*config.Config, error) {
	return ParseWithPath(C.Path.Config())
}

// ParseWithPath parse config with custom config path
func ParseWithPath(path string) (*config.Config, error) {
	buf, err := readConfig(path)
	if err != nil {
		return nil, err
	}

	return ParseWithBytes(buf)
}

// ParseWithBytes config with buffer
func ParseWithBytes(buf []byte) (*config.Config, error) {
	return config.Parse(buf)
}

// ApplyConfig dispatch configure to all parts
func ApplyConfig(cfg *config.Config, force bool) {
	mux.Lock()
	defer mux.Unlock()

	updateUsers(cfg.Users)
	updateProxies(cfg.Proxies, cfg.Providers)
	updateRules(cfg.Rules)
	updateHosts(cfg.Hosts)
	updateProfile(cfg)
	updateIPTables(cfg.DNS, cfg.General)
	updateDNS(cfg.DNS, cfg.General)
	updateGeneral(cfg.General, force)
	updateExperimental(cfg)
}

func GetGeneral() *config.General {
	ports := P.GetPorts()
	authenticator := []string{}
	if auth := authStore.Authenticator(); auth != nil {
		authenticator = auth.Users()
	}

	general := &config.General{
		Inbound: config.Inbound{
			Port:           ports.Port,
			SocksPort:      ports.SocksPort,
			RedirPort:      ports.RedirPort,
			TProxyPort:     ports.TProxyPort,
			MixedPort:      ports.MixedPort,
			Tun:            P.Tun(),
			Authentication: authenticator,
			AllowLan:       P.AllowLan(),
			BindAddress:    P.BindAddress(),
		},
		Mode:     tunnel.Mode(),
		LogLevel: log.Level(),
		IPv6:     !resolver.DisableIPv6,
	}

	return general
}

func updateExperimental(c *config.Config) {}

func updateDNS(c *config.DNS, general *config.General) {
	if !c.Enable {
		resolver.DefaultResolver = nil
		resolver.DefaultHostMapper = nil
		dns.ReCreateServer("", nil, nil)
		return
	}

	cfg := dns.Config{
		Main:         c.NameServer,
		Fallback:     c.Fallback,
		IPv6:         c.IPv6,
		EnhancedMode: c.EnhancedMode,
		Pool:         c.FakeIPRange,
		Hosts:        c.Hosts,
		FallbackFilter: dns.FallbackFilter{
			GeoIP:     c.FallbackFilter.GeoIP,
			GeoIPCode: c.FallbackFilter.GeoIPCode,
			IPCIDR:    c.FallbackFilter.IPCIDR,
			Domain:    c.FallbackFilter.Domain,
		},
		Default: c.DefaultNameserver,
		Policy:  c.NameServerPolicy,
	}

	r := dns.NewResolver(cfg)
	m := dns.NewEnhancer(cfg)

	// reuse cache of old host mapper
	if old := resolver.DefaultHostMapper; old != nil {
		m.PatchFrom(old.(*dns.ResolverEnhancer))
	}

	resolver.DefaultResolver = r
	resolver.DefaultHostMapper = m
	if general.Tun.Enable && strings.EqualFold(general.Tun.Stack, "system") {
		resolver.DefaultLocalServer = dns.NewLocalServer(r, m)
	}

	if err := dns.ReCreateServer(c.Listen, r, m); err != nil {
		log.Errorln("Start DNS server error: %s", err.Error())
		return
	}

	if c.Listen != "" {
		log.Infoln("DNS server listening at: %s", c.Listen)
	}
}

func updateHosts(tree *trie.DomainTrie) {
	resolver.DefaultHosts = tree
}

func updateProxies(proxies map[string]C.Proxy, providers map[string]provider.ProxyProvider) {
	tunnel.UpdateProxies(proxies, providers)
}

func updateRules(rules []C.Rule) {
	tunnel.UpdateRules(rules)
}

func updateGeneral(general *config.General, force bool) {
	tunnel.SetMode(general.Mode)
	resolver.DisableIPv6 = !general.IPv6

	if (general.Tun.Enable || general.TProxyPort != 0) && general.Interface == "" {
		autoDetectInterfaceName, err := dev.GetAutoDetectInterface()
		if err == nil {
			if autoDetectInterfaceName != "" && autoDetectInterfaceName != "<nil>" {
				general.Interface = autoDetectInterfaceName
				log.Infoln("Use auto detect interface: %s", general.Interface)
			} else {
				log.Debugln("Auto detect interface is empty.")
			}
		} else {
			log.Debugln("Can not find auto detect interface. %s", err.Error())
		}
	}

	if general.Interface != "" {
		dialer.DefaultOptions = []dialer.Option{dialer.WithInterface(general.Interface)}
	} else {
		dialer.DefaultOptions = nil
	}

	iface.FlushCache()

	if !force {
		log.SetLevel(general.LogLevel)
		return
	}

	allowLan := general.AllowLan
	P.SetAllowLan(allowLan)

	bindAddress := general.BindAddress
	P.SetBindAddress(bindAddress)

	tcpIn := tunnel.TCPIn()
	udpIn := tunnel.UDPIn()

	if err := P.ReCreateHTTP(general.Port, tcpIn); err != nil {
		log.Errorln("Start HTTP server error: %s", err.Error())
	}

	if err := P.ReCreateSocks(general.SocksPort, tcpIn, udpIn); err != nil {
		log.Errorln("Start SOCKS server error: %s", err.Error())
	}

	if err := P.ReCreateRedir(general.RedirPort, tcpIn, udpIn); err != nil {
		log.Errorln("Start Redir server error: %s", err.Error())
	}

	if err := P.ReCreateTProxy(general.TProxyPort, tcpIn, udpIn); err != nil {
		log.Errorln("Start TProxy server error: %s", err.Error())
	}

	if err := P.ReCreateMixed(general.MixedPort, tcpIn, udpIn); err != nil {
		log.Errorln("Start Mixed(http and socks) server error: %s", err.Error())
	}

	if err := P.ReCreateTun(general.Tun, tcpIn, udpIn); err != nil {
		log.Errorln("Start Tun interface error: %s", err.Error())
		os.Exit(2)
	}

	log.SetLevel(general.LogLevel)
}

func updateUsers(users []auth.AuthUser) {
	authenticator := auth.NewAuthenticator(users)
	authStore.SetAuthenticator(authenticator)
	if authenticator != nil {
		log.Infoln("Authentication of local server updated")
	}
}

func updateProfile(cfg *config.Config) {
	profileCfg := cfg.Profile

	profile.StoreSelected.Store(profileCfg.StoreSelected)
	if profileCfg.StoreSelected {
		patchSelectGroup(cfg.Proxies)
	}
}

func patchSelectGroup(proxies map[string]C.Proxy) {
	mapping := cachefile.Cache().SelectedMap()
	if mapping == nil {
		return
	}

	for name, proxy := range proxies {
		outbound, ok := proxy.(*adapter.Proxy)
		if !ok {
			continue
		}

		selector, ok := outbound.ProxyAdapter.(*outboundgroup.Selector)
		if !ok {
			continue
		}

		selected, exist := mapping[name]
		if !exist {
			continue
		}

		selector.Set(selected)
	}
}

func updateIPTables(dns *config.DNS, general *config.General) {
	if runtime.GOOS != "linux" || dns.Listen == "" || general.TProxyPort == 0 || general.Tun.Enable {
		return
	}

	_, dnsPortStr, err := net.SplitHostPort(dns.Listen)
	if dnsPortStr == "0" || dnsPortStr == "" || err != nil {
		return
	}

	dnsPort, err := strconv.Atoi(dnsPortStr)
	if err != nil {
		return
	}

	tproxy.CleanUpTProxyLinuxIPTables()

	err = tproxy.SetTProxyLinuxIPTables(general.Interface, general.TProxyPort, dnsPort)

	if err != nil {
		log.Errorln("Can not setting iptables for TProxy on linux, %s", err.Error())
		os.Exit(2)
	}
}

func CleanUp() {
	P.CleanUp()

	if runtime.GOOS == "linux" {
		tproxy.CleanUpTProxyLinuxIPTables()
	}
}<|MERGE_RESOLUTION|>--- conflicted
+++ resolved
@@ -2,11 +2,7 @@
 
 import (
 	"fmt"
-<<<<<<< HEAD
-	"io/ioutil"
 	"net"
-=======
->>>>>>> ebbc9604
 	"os"
 	"runtime"
 	"strconv"
