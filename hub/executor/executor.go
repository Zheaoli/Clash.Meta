package executor

import (
	"fmt"
<<<<<<< HEAD

=======
>>>>>>> 8d0ae428
	"net"
	"os"
	"runtime"
	"strconv"
<<<<<<< HEAD
	"strings"
=======
>>>>>>> 8d0ae428
	"sync"

	"github.com/Dreamacro/clash/listener/tproxy"

	"github.com/Dreamacro/clash/adapter"
	"github.com/Dreamacro/clash/adapter/outboundgroup"
	"github.com/Dreamacro/clash/component/auth"
	"github.com/Dreamacro/clash/component/dialer"
	G "github.com/Dreamacro/clash/component/geodata"
	"github.com/Dreamacro/clash/component/iface"
	"github.com/Dreamacro/clash/component/profile"
	"github.com/Dreamacro/clash/component/profile/cachefile"
	"github.com/Dreamacro/clash/component/resolver"
	"github.com/Dreamacro/clash/component/trie"
	"github.com/Dreamacro/clash/config"
	C "github.com/Dreamacro/clash/constant"
	"github.com/Dreamacro/clash/constant/provider"
	"github.com/Dreamacro/clash/dns"
	P "github.com/Dreamacro/clash/listener"
	authStore "github.com/Dreamacro/clash/listener/auth"
<<<<<<< HEAD
	"github.com/Dreamacro/clash/listener/tun/dev"
=======
	"github.com/Dreamacro/clash/listener/tproxy"
>>>>>>> 8d0ae428
	"github.com/Dreamacro/clash/log"
	"github.com/Dreamacro/clash/tunnel"
)

var mux sync.Mutex

func readConfig(path string) ([]byte, error) {
	if _, err := os.Stat(path); os.IsNotExist(err) {
		return nil, err
	}
	data, err := os.ReadFile(path)
	if err != nil {
		return nil, err
	}

	if len(data) == 0 {
		return nil, fmt.Errorf("configuration file %s is empty", path)
	}

	return data, err
}

// Parse config with default config path
func Parse() (*config.Config, error) {
	return ParseWithPath(C.Path.Config())
}

// ParseWithPath parse config with custom config path
func ParseWithPath(path string) (*config.Config, error) {
	buf, err := readConfig(path)
	if err != nil {
		return nil, err
	}

	return ParseWithBytes(buf)
}

// ParseWithBytes config with buffer
func ParseWithBytes(buf []byte) (*config.Config, error) {
	return config.Parse(buf)
}

// ApplyConfig dispatch configure to all parts
func ApplyConfig(cfg *config.Config, force bool) {
	mux.Lock()
	defer mux.Unlock()

	log.SetLevel(log.DEBUG)

	updateUsers(cfg.Users)
	updateHosts(cfg.Hosts)
<<<<<<< HEAD
	updateGeneral(cfg.General, cfg.Tun, force)
	updateProxies(cfg.Proxies, cfg.Providers)
	updateRules(cfg.Rules, cfg.RuleProviders)
	updateIPTables(cfg.DNS, cfg.General, cfg.Tun)
	updateDNS(cfg.DNS, cfg.Tun)
	updateTun(cfg.Tun)
	updateExperimental(cfg)
	loadProvider(cfg.RuleProviders, cfg.Providers)
	updateProfile(cfg)

=======
	updateProfile(cfg)
	updateDNS(cfg.DNS, cfg.Tun)
	updateGeneral(cfg.General, force)
	updateIPTables(cfg.DNS, cfg.General.TProxyPort, cfg.General.Interface, cfg.Tun.Enable)
	updateTun(cfg.Tun, cfg.DNS.FakeIPRange.IPNet().String())
	updateExperimental(cfg)

	log.SetLevel(cfg.General.LogLevel)
>>>>>>> 8d0ae428
}

func GetGeneral() *config.General {
	ports := P.GetPorts()
	authenticator := []string{}
	if auth := authStore.Authenticator(); auth != nil {
		authenticator = auth.Users()
	}

	general := &config.General{
		Inbound: config.Inbound{
			Port:           ports.Port,
			SocksPort:      ports.SocksPort,
			RedirPort:      ports.RedirPort,
			TProxyPort:     ports.TProxyPort,
			MixedPort:      ports.MixedPort,
			Authentication: authenticator,
			AllowLan:       P.AllowLan(),
			BindAddress:    P.BindAddress(),
		},
		Mode:          tunnel.Mode(),
		LogLevel:      log.Level(),
		IPv6:          !resolver.DisableIPv6,
		GeodataLoader: G.LoaderName(),
	}

	return general
}

func updateExperimental(c *config.Config) {}

<<<<<<< HEAD
func updateDNS(c *config.DNS, Tun *config.Tun) {
	if !c.Enable && !Tun.Enable {
		resolver.DefaultResolver = nil
		resolver.MainResolver = nil
		resolver.DefaultHostMapper = nil
		dns.ReCreateServer("", nil, nil)
		return
	}

=======
func updateDNS(c *config.DNS, t *config.Tun) {
>>>>>>> 8d0ae428
	cfg := dns.Config{
		Main:         c.NameServer,
		Fallback:     c.Fallback,
		IPv6:         c.IPv6,
		EnhancedMode: c.EnhancedMode,
		Pool:         c.FakeIPRange,
		Hosts:        c.Hosts,
		FallbackFilter: dns.FallbackFilter{
			GeoIP:     c.FallbackFilter.GeoIP,
			GeoIPCode: c.FallbackFilter.GeoIPCode,
			IPCIDR:    c.FallbackFilter.IPCIDR,
			Domain:    c.FallbackFilter.Domain,
			GeoSite:   c.FallbackFilter.GeoSite,
		},
		Default: c.DefaultNameserver,
		Policy:  c.NameServerPolicy,
	}

	r := dns.NewResolver(cfg)
	mr := dns.NewMainResolver(r)
	m := dns.NewEnhancer(cfg)

	// reuse cache of old host mapper
	if old := resolver.DefaultHostMapper; old != nil {
		m.PatchFrom(old.(*dns.ResolverEnhancer))
	}

	resolver.DefaultResolver = r
	resolver.MainResolver = mr
	resolver.DefaultHostMapper = m
	if Tun.Enable && !strings.EqualFold(Tun.Stack, "gVisor") {
		resolver.DefaultLocalServer = dns.NewLocalServer(r, m)
	} else {
		resolver.DefaultLocalServer = nil
	}

<<<<<<< HEAD
	if c.Enable {
		dns.ReCreateServer(c.Listen, r, m)
=======
	if t.Enable {
		resolver.DefaultLocalServer = dns.NewLocalServer(r, m)
	}

	if c.Enable {
		dns.ReCreateServer(c.Listen, r, m)
	} else {
		if !t.Enable {
			resolver.DefaultResolver = nil
			resolver.MainResolver = nil
			resolver.DefaultHostMapper = nil
			resolver.DefaultLocalServer = nil
		}
		dns.ReCreateServer("", nil, nil)
>>>>>>> 8d0ae428
	}
}

func updateHosts(tree *trie.DomainTrie) {
	resolver.DefaultHosts = tree
}

func updateProxies(proxies map[string]C.Proxy, providers map[string]provider.ProxyProvider) {
	tunnel.UpdateProxies(proxies, providers)
}

func updateRules(rules []C.Rule, ruleProviders map[string]*provider.RuleProvider) {
	tunnel.UpdateRules(rules, ruleProviders)
}

<<<<<<< HEAD
func loadProvider(ruleProviders map[string]*provider.RuleProvider, proxyProviders map[string]provider.ProxyProvider) {
	load := func(pv provider.Provider) {
		if pv.VehicleType() == provider.Compatible {
			log.Infoln("Start initial compatible provider %s", pv.Name())
		} else {
			log.Infoln("Start initial provider %s", (pv).Name())
		}

		if err := (pv).Initial(); err != nil {
			switch pv.Type() {
			case provider.Proxy:
				{
					log.Warnln("initial proxy provider %s error: %v", (pv).Name(), err)
				}
			case provider.Rule:
				{
					log.Warnln("initial rule provider %s error: %v", (pv).Name(), err)
				}

			}
		}
	}

	for _, proxyProvider := range proxyProviders {
		load(proxyProvider)
	}

	for _, ruleProvider := range ruleProviders {
		load(*ruleProvider)
	}
}

func updateGeneral(general *config.General, Tun *config.Tun, force bool) {
=======
func updateTun(tun *config.Tun, tunAddressPrefix string) {
	P.ReCreateTun(tun, tunAddressPrefix, tunnel.TCPIn(), tunnel.UDPIn())
}

func updateGeneral(general *config.General, force bool) {
>>>>>>> 8d0ae428
	tunnel.SetMode(general.Mode)
	resolver.DisableIPv6 = !general.IPv6
	adapter.UnifiedDelay.Store(general.UnifiedDelay)

	if (Tun.Enable || general.TProxyPort != 0) && general.Interface == "" {
		autoDetectInterfaceName, err := dev.GetAutoDetectInterface()
		if err == nil {
			if autoDetectInterfaceName != "" && autoDetectInterfaceName != "<nil>" {
				general.Interface = autoDetectInterfaceName
			} else {
				log.Debugln("Auto detect interface name is empty.")
			}
		} else {
			log.Debugln("Can not find auto detect interface. %s", err.Error())
		}
	}

	dialer.DefaultInterface.Store(general.Interface)
	if dialer.DefaultInterface.Load() != "" {
		log.Infoln("Use interface name: %s", general.Interface)
	}

	if general.RoutingMark > 0 || (general.RoutingMark == 0 && general.TProxyPort == 0) {
		dialer.DefaultRoutingMark.Store(int32(general.RoutingMark))
		if general.RoutingMark > 0 {
			log.Infoln("Use routing mark: %#x", general.RoutingMark)
		}
	}

	log.Infoln("Use interface name: %s", general.Interface)

	iface.FlushCache()

	if !force {
		log.SetLevel(general.LogLevel)
		return
	}

	geodataLoader := general.GeodataLoader
	G.SetLoader(geodataLoader)

	allowLan := general.AllowLan
	P.SetAllowLan(allowLan)

	bindAddress := general.BindAddress
	P.SetBindAddress(bindAddress)

	tcpIn := tunnel.TCPIn()
	udpIn := tunnel.UDPIn()

	P.ReCreateHTTP(general.Port, tcpIn)
	P.ReCreateSocks(general.SocksPort, tcpIn, udpIn)
	P.ReCreateRedir(general.RedirPort, tcpIn, udpIn)
	P.ReCreateTProxy(general.TProxyPort, tcpIn, udpIn)
	P.ReCreateMixed(general.MixedPort, tcpIn, udpIn)

	log.SetLevel(general.LogLevel)
}

func updateTun(Tun *config.Tun) {
	if Tun == nil {
		return
	}
	tcpIn := tunnel.TCPIn()
	udpIn := tunnel.UDPIn()

	P.ReCreateTun(*Tun, tcpIn, udpIn)
}

func updateUsers(users []auth.AuthUser) {
	authenticator := auth.NewAuthenticator(users)
	authStore.SetAuthenticator(authenticator)
	if authenticator != nil {
		log.Infoln("Authentication of local server updated")
	}
}

func updateProfile(cfg *config.Config) {
	profileCfg := cfg.Profile

	profile.StoreSelected.Store(profileCfg.StoreSelected)
	if profileCfg.StoreSelected {
		patchSelectGroup(cfg.Proxies)
	}
}

func patchSelectGroup(proxies map[string]C.Proxy) {
	mapping := cachefile.Cache().SelectedMap()
	if mapping == nil {
		return
	}

	for name, proxy := range proxies {
		outbound, ok := proxy.(*adapter.Proxy)
		if !ok {
			continue
		}

		selector, ok := outbound.ProxyAdapter.(*outboundgroup.Selector)
		if !ok {
			continue
		}

		selected, exist := mapping[name]
		if !exist {
			continue
		}

		selector.Set(selected)
	}
}

<<<<<<< HEAD
func updateIPTables(dns *config.DNS, general *config.General, tun *config.Tun) {
	if runtime.GOOS != "linux" || dns.Listen == "" || general.TProxyPort == 0 || tun.Enable || !general.AutoIptables {
=======
func updateIPTables(dns *config.DNS, tProxyPort int, interfaceName string, tunEnable bool) {
	tproxy.CleanUpTProxyLinuxIPTables()

	if runtime.GOOS != "linux" || tProxyPort == 0 {
		return
	}

	var err error
	defer func() {
		if err != nil {
			log.Errorln("Setting iptables failed: %s", err.Error())
			os.Exit(2)
		}
	}()

	if !dns.Enable || dns.Listen == "" {
		err = fmt.Errorf("DNS server must be enable")
		return
	}

	if tunEnable {
		err = fmt.Errorf("TUN device must be disabe")
>>>>>>> 8d0ae428
		return
	}

	_, dnsPortStr, err := net.SplitHostPort(dns.Listen)
	if dnsPortStr == "0" || dnsPortStr == "" || err != nil {
		return
	}

	dnsPort, err := strconv.Atoi(dnsPortStr)
	if err != nil {
		return
	}

<<<<<<< HEAD
	tproxy.CleanUpTProxyLinuxIPTables()
	dialer.DefaultRoutingMark.Store(2158)

	err = tproxy.SetTProxyLinuxIPTables(general.Interface, general.TProxyPort, dnsPort)

	if err != nil {
		log.Errorln("Can not setting iptables for TProxy on linux, %s", err.Error())
		os.Exit(2)
	}
}

func CleanUp() {
	P.CleanUp()
=======
	if dialer.DefaultRoutingMark.Load() == 0 {
		dialer.DefaultRoutingMark.Store(2158)
	}

	err = tproxy.SetTProxyLinuxIPTables(interfaceName, tProxyPort, dnsPort)
}

func Cleanup() {
	P.Cleanup()
>>>>>>> 8d0ae428
	if runtime.GOOS == "linux" {
		tproxy.CleanUpTProxyLinuxIPTables()
	}
}<|MERGE_RESOLUTION|>--- conflicted
+++ resolved
@@ -2,18 +2,12 @@
 
 import (
 	"fmt"
-<<<<<<< HEAD
-
-=======
->>>>>>> 8d0ae428
+
 	"net"
 	"os"
 	"runtime"
 	"strconv"
-<<<<<<< HEAD
 	"strings"
-=======
->>>>>>> 8d0ae428
 	"sync"
 
 	"github.com/Dreamacro/clash/listener/tproxy"
@@ -34,11 +28,7 @@
 	"github.com/Dreamacro/clash/dns"
 	P "github.com/Dreamacro/clash/listener"
 	authStore "github.com/Dreamacro/clash/listener/auth"
-<<<<<<< HEAD
-	"github.com/Dreamacro/clash/listener/tun/dev"
-=======
 	"github.com/Dreamacro/clash/listener/tproxy"
->>>>>>> 8d0ae428
 	"github.com/Dreamacro/clash/log"
 	"github.com/Dreamacro/clash/tunnel"
 )
@@ -90,7 +80,6 @@
 
 	updateUsers(cfg.Users)
 	updateHosts(cfg.Hosts)
-<<<<<<< HEAD
 	updateGeneral(cfg.General, cfg.Tun, force)
 	updateProxies(cfg.Proxies, cfg.Providers)
 	updateRules(cfg.Rules, cfg.RuleProviders)
@@ -101,16 +90,7 @@
 	loadProvider(cfg.RuleProviders, cfg.Providers)
 	updateProfile(cfg)
 
-=======
-	updateProfile(cfg)
-	updateDNS(cfg.DNS, cfg.Tun)
-	updateGeneral(cfg.General, force)
-	updateIPTables(cfg.DNS, cfg.General.TProxyPort, cfg.General.Interface, cfg.Tun.Enable)
-	updateTun(cfg.Tun, cfg.DNS.FakeIPRange.IPNet().String())
-	updateExperimental(cfg)
-
 	log.SetLevel(cfg.General.LogLevel)
->>>>>>> 8d0ae428
 }
 
 func GetGeneral() *config.General {
@@ -142,19 +122,7 @@
 
 func updateExperimental(c *config.Config) {}
 
-<<<<<<< HEAD
-func updateDNS(c *config.DNS, Tun *config.Tun) {
-	if !c.Enable && !Tun.Enable {
-		resolver.DefaultResolver = nil
-		resolver.MainResolver = nil
-		resolver.DefaultHostMapper = nil
-		dns.ReCreateServer("", nil, nil)
-		return
-	}
-
-=======
 func updateDNS(c *config.DNS, t *config.Tun) {
->>>>>>> 8d0ae428
 	cfg := dns.Config{
 		Main:         c.NameServer,
 		Fallback:     c.Fallback,
@@ -185,16 +153,7 @@
 	resolver.DefaultResolver = r
 	resolver.MainResolver = mr
 	resolver.DefaultHostMapper = m
-	if Tun.Enable && !strings.EqualFold(Tun.Stack, "gVisor") {
-		resolver.DefaultLocalServer = dns.NewLocalServer(r, m)
-	} else {
-		resolver.DefaultLocalServer = nil
-	}
-
-<<<<<<< HEAD
-	if c.Enable {
-		dns.ReCreateServer(c.Listen, r, m)
-=======
+
 	if t.Enable {
 		resolver.DefaultLocalServer = dns.NewLocalServer(r, m)
 	}
@@ -209,7 +168,6 @@
 			resolver.DefaultLocalServer = nil
 		}
 		dns.ReCreateServer("", nil, nil)
->>>>>>> 8d0ae428
 	}
 }
 
@@ -225,7 +183,6 @@
 	tunnel.UpdateRules(rules, ruleProviders)
 }
 
-<<<<<<< HEAD
 func loadProvider(ruleProviders map[string]*provider.RuleProvider, proxyProviders map[string]provider.ProxyProvider) {
 	load := func(pv provider.Provider) {
 		if pv.VehicleType() == provider.Compatible {
@@ -258,30 +215,14 @@
 	}
 }
 
-func updateGeneral(general *config.General, Tun *config.Tun, force bool) {
-=======
 func updateTun(tun *config.Tun, tunAddressPrefix string) {
 	P.ReCreateTun(tun, tunAddressPrefix, tunnel.TCPIn(), tunnel.UDPIn())
 }
 
-func updateGeneral(general *config.General, force bool) {
->>>>>>> 8d0ae428
+func updateGeneral(general *config.General, Tun *config.Tun, force bool) {
 	tunnel.SetMode(general.Mode)
 	resolver.DisableIPv6 = !general.IPv6
 	adapter.UnifiedDelay.Store(general.UnifiedDelay)
-
-	if (Tun.Enable || general.TProxyPort != 0) && general.Interface == "" {
-		autoDetectInterfaceName, err := dev.GetAutoDetectInterface()
-		if err == nil {
-			if autoDetectInterfaceName != "" && autoDetectInterfaceName != "<nil>" {
-				general.Interface = autoDetectInterfaceName
-			} else {
-				log.Debugln("Auto detect interface name is empty.")
-			}
-		} else {
-			log.Debugln("Can not find auto detect interface. %s", err.Error())
-		}
-	}
 
 	dialer.DefaultInterface.Store(general.Interface)
 	if dialer.DefaultInterface.Load() != "" {
@@ -295,12 +236,9 @@
 		}
 	}
 
-	log.Infoln("Use interface name: %s", general.Interface)
-
 	iface.FlushCache()
 
 	if !force {
-		log.SetLevel(general.LogLevel)
 		return
 	}
 
@@ -321,18 +259,6 @@
 	P.ReCreateRedir(general.RedirPort, tcpIn, udpIn)
 	P.ReCreateTProxy(general.TProxyPort, tcpIn, udpIn)
 	P.ReCreateMixed(general.MixedPort, tcpIn, udpIn)
-
-	log.SetLevel(general.LogLevel)
-}
-
-func updateTun(Tun *config.Tun) {
-	if Tun == nil {
-		return
-	}
-	tcpIn := tunnel.TCPIn()
-	udpIn := tunnel.UDPIn()
-
-	P.ReCreateTun(*Tun, tcpIn, udpIn)
 }
 
 func updateUsers(users []auth.AuthUser) {
@@ -378,10 +304,6 @@
 	}
 }
 
-<<<<<<< HEAD
-func updateIPTables(dns *config.DNS, general *config.General, tun *config.Tun) {
-	if runtime.GOOS != "linux" || dns.Listen == "" || general.TProxyPort == 0 || tun.Enable || !general.AutoIptables {
-=======
 func updateIPTables(dns *config.DNS, tProxyPort int, interfaceName string, tunEnable bool) {
 	tproxy.CleanUpTProxyLinuxIPTables()
 
@@ -404,7 +326,6 @@
 
 	if tunEnable {
 		err = fmt.Errorf("TUN device must be disabe")
->>>>>>> 8d0ae428
 		return
 	}
 
@@ -418,21 +339,6 @@
 		return
 	}
 
-<<<<<<< HEAD
-	tproxy.CleanUpTProxyLinuxIPTables()
-	dialer.DefaultRoutingMark.Store(2158)
-
-	err = tproxy.SetTProxyLinuxIPTables(general.Interface, general.TProxyPort, dnsPort)
-
-	if err != nil {
-		log.Errorln("Can not setting iptables for TProxy on linux, %s", err.Error())
-		os.Exit(2)
-	}
-}
-
-func CleanUp() {
-	P.CleanUp()
-=======
 	if dialer.DefaultRoutingMark.Load() == 0 {
 		dialer.DefaultRoutingMark.Store(2158)
 	}
@@ -442,7 +348,6 @@
 
 func Cleanup() {
 	P.Cleanup()
->>>>>>> 8d0ae428
 	if runtime.GOOS == "linux" {
 		tproxy.CleanUpTProxyLinuxIPTables()
 	}
