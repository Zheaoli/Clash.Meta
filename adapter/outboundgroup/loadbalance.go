--- conflicted
+++ resolved
@@ -141,13 +141,8 @@
 }
 
 func (lb *LoadBalance) proxies(touch bool) []C.Proxy {
-<<<<<<< HEAD
-	elm, _, _ := lb.single.Do(func() (interface{}, error) {
+	elm, _, _ := lb.single.Do(func() (any, error) {
 		return getProvidersProxies(lb.providers, touch, lb.filter), nil
-=======
-	elm, _, _ := lb.single.Do(func() (any, error) {
-		return getProvidersProxies(lb.providers, touch), nil
->>>>>>> fb7d3402
 	})
 
 	return elm.([]C.Proxy)
@@ -155,17 +150,11 @@
 
 // MarshalJSON implements C.ProxyAdapter
 func (lb *LoadBalance) MarshalJSON() ([]byte, error) {
-	all := make([]string, 0)
-
+	var all []string
 	for _, proxy := range lb.proxies(false) {
 		all = append(all, proxy.Name())
 	}
-<<<<<<< HEAD
-
-	return json.Marshal(map[string]interface{}{
-=======
 	return json.Marshal(map[string]any{
->>>>>>> fb7d3402
 		"type": lb.Type().String(),
 		"all":  all,
 	})
