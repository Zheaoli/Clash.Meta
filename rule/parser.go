package rule

import (
	"fmt"
	C "github.com/Dreamacro/clash/constant"
	RC "github.com/Dreamacro/clash/rule/common"
	"github.com/Dreamacro/clash/rule/logic"
	RP "github.com/Dreamacro/clash/rule/provider"
)

func ParseRule(tp, payload, target string, params []string) (C.Rule, error) {
	var (
		parseErr error
		parsed   C.Rule
	)

	ruleExtra := &C.RuleExtra{
<<<<<<< HEAD
		Network:   RC.FindNetwork(params),
		SourceIPs: RC.FindSourceIPs(params),
=======
		Network:      findNetwork(params),
		SourceIPs:    findSourceIPs(params),
		ProcessNames: findProcessName(params),
>>>>>>> f1157d0a
	}

	switch tp {
	case "DOMAIN":
<<<<<<< HEAD
		parsed = RC.NewDomain(payload, target, ruleExtra)
	case "DOMAIN-SUFFIX":
		parsed = RC.NewDomainSuffix(payload, target, ruleExtra)
	case "DOMAIN-KEYWORD":
		parsed = RC.NewDomainKeyword(payload, target, ruleExtra)
	case "GEOSITE":
		parsed, parseErr = RC.NewGEOSITE(payload, target, ruleExtra)
	case "GEOIP":
		noResolve := RC.HasNoResolve(params)
		parsed, parseErr = RC.NewGEOIP(payload, target, noResolve, ruleExtra)
	case "IP-CIDR", "IP-CIDR6":
		noResolve := RC.HasNoResolve(params)
		parsed, parseErr = RC.NewIPCIDR(payload, target, ruleExtra, RC.WithIPCIDRNoResolve(noResolve))
	case "SRC-IP-CIDR":
		parsed, parseErr = RC.NewIPCIDR(payload, target, ruleExtra, RC.WithIPCIDRSourceIP(true), RC.WithIPCIDRNoResolve(true))
	case "SRC-PORT":
		parsed, parseErr = RC.NewPort(payload, target, true, ruleExtra)
	case "DST-PORT":
		parsed, parseErr = RC.NewPort(payload, target, false, ruleExtra)
	case "PROCESS-NAME":
		parsed, parseErr = RC.NewProcess(payload, target, ruleExtra)
	case "MATCH":
		parsed = RC.NewMatch(target, ruleExtra)
	case "RULE-SET":
		parsed, parseErr = RP.NewRuleSet(payload, target, ruleExtra)
	case "NETWORK":
		parsed, parseErr = RC.NewNetworkType(payload, target)
	case "AND":
		parsed, parseErr = logic.NewAND(payload, target)
	case "OR":
		parsed, parseErr = logic.NewOR(payload, target)
	case "NOT":
		parsed, parseErr = logic.NewNOT(payload, target)
=======
		parsed = NewDomain(payload, target, ruleExtra)
	case "DOMAIN-SUFFIX":
		parsed = NewDomainSuffix(payload, target, ruleExtra)
	case "DOMAIN-KEYWORD":
		parsed = NewDomainKeyword(payload, target, ruleExtra)
	case "GEOSITE":
		parsed, parseErr = NewGEOSITE(payload, target, ruleExtra)
	case "GEOIP":
		noResolve := HasNoResolve(params)
		parsed, parseErr = NewGEOIP(payload, target, noResolve, ruleExtra)
	case "IP-CIDR", "IP-CIDR6":
		noResolve := HasNoResolve(params)
		parsed, parseErr = NewIPCIDR(payload, target, ruleExtra, WithIPCIDRNoResolve(noResolve))
	case "SRC-IP-CIDR":
		parsed, parseErr = NewIPCIDR(payload, target, ruleExtra, WithIPCIDRSourceIP(true), WithIPCIDRNoResolve(true))
	case "SRC-PORT":
		parsed, parseErr = NewPort(payload, target, true, ruleExtra)
	case "DST-PORT":
		parsed, parseErr = NewPort(payload, target, false, ruleExtra)
	case "PROCESS-NAME":
		parsed, parseErr = NewProcess(payload, target, ruleExtra)
	case "SCRIPT":
		parsed, parseErr = NewScript(payload, target)
	case "MATCH":
		parsed = NewMatch(target, ruleExtra)
>>>>>>> f1157d0a
	default:
		parseErr = fmt.Errorf("unsupported rule type %s", tp)
	}

	return parsed, parseErr
}<|MERGE_RESOLUTION|>--- conflicted
+++ resolved
@@ -15,19 +15,13 @@
 	)
 
 	ruleExtra := &C.RuleExtra{
-<<<<<<< HEAD
 		Network:   RC.FindNetwork(params),
 		SourceIPs: RC.FindSourceIPs(params),
-=======
-		Network:      findNetwork(params),
-		SourceIPs:    findSourceIPs(params),
-		ProcessNames: findProcessName(params),
->>>>>>> f1157d0a
+		ProcessNames: RC.FindProcessName(params),
 	}
 
 	switch tp {
 	case "DOMAIN":
-<<<<<<< HEAD
 		parsed = RC.NewDomain(payload, target, ruleExtra)
 	case "DOMAIN-SUFFIX":
 		parsed = RC.NewDomainSuffix(payload, target, ruleExtra)
@@ -61,33 +55,6 @@
 		parsed, parseErr = logic.NewOR(payload, target)
 	case "NOT":
 		parsed, parseErr = logic.NewNOT(payload, target)
-=======
-		parsed = NewDomain(payload, target, ruleExtra)
-	case "DOMAIN-SUFFIX":
-		parsed = NewDomainSuffix(payload, target, ruleExtra)
-	case "DOMAIN-KEYWORD":
-		parsed = NewDomainKeyword(payload, target, ruleExtra)
-	case "GEOSITE":
-		parsed, parseErr = NewGEOSITE(payload, target, ruleExtra)
-	case "GEOIP":
-		noResolve := HasNoResolve(params)
-		parsed, parseErr = NewGEOIP(payload, target, noResolve, ruleExtra)
-	case "IP-CIDR", "IP-CIDR6":
-		noResolve := HasNoResolve(params)
-		parsed, parseErr = NewIPCIDR(payload, target, ruleExtra, WithIPCIDRNoResolve(noResolve))
-	case "SRC-IP-CIDR":
-		parsed, parseErr = NewIPCIDR(payload, target, ruleExtra, WithIPCIDRSourceIP(true), WithIPCIDRNoResolve(true))
-	case "SRC-PORT":
-		parsed, parseErr = NewPort(payload, target, true, ruleExtra)
-	case "DST-PORT":
-		parsed, parseErr = NewPort(payload, target, false, ruleExtra)
-	case "PROCESS-NAME":
-		parsed, parseErr = NewProcess(payload, target, ruleExtra)
-	case "SCRIPT":
-		parsed, parseErr = NewScript(payload, target)
-	case "MATCH":
-		parsed = NewMatch(target, ruleExtra)
->>>>>>> f1157d0a
 	default:
 		parseErr = fmt.Errorf("unsupported rule type %s", tp)
 	}
