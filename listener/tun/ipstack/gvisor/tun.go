package gvisor

import (
	"encoding/binary"
	"errors"
	"fmt"
	"net"
	"strconv"
	"strings"
	"sync"

	"github.com/Dreamacro/clash/adapter/inbound"
	"github.com/Dreamacro/clash/common/pool"
	"github.com/Dreamacro/clash/component/resolver"
	"github.com/Dreamacro/clash/config"
	C "github.com/Dreamacro/clash/constant"
	"github.com/Dreamacro/clash/dns"
	"github.com/Dreamacro/clash/listener/tun/dev"
	"github.com/Dreamacro/clash/listener/tun/ipstack"
	"github.com/Dreamacro/clash/log"
	"github.com/Dreamacro/clash/transport/socks5"
	"gvisor.dev/gvisor/pkg/tcpip"
	"gvisor.dev/gvisor/pkg/tcpip/adapters/gonet"
	"gvisor.dev/gvisor/pkg/tcpip/buffer"
	"gvisor.dev/gvisor/pkg/tcpip/header"
	"gvisor.dev/gvisor/pkg/tcpip/link/channel"
	"gvisor.dev/gvisor/pkg/tcpip/network/ipv4"
	"gvisor.dev/gvisor/pkg/tcpip/network/ipv6"
	"gvisor.dev/gvisor/pkg/tcpip/stack"
	"gvisor.dev/gvisor/pkg/tcpip/transport/tcp"
	"gvisor.dev/gvisor/pkg/tcpip/transport/udp"
	"gvisor.dev/gvisor/pkg/waiter"
)

const nicID tcpip.NICID = 1

type gvisorAdapter struct {
	device    dev.TunDevice
	ipstack   *stack.Stack
	dnsServer *DNSServer
	udpIn     chan<- *inbound.PacketAdapter

	stackName string
	autoRoute bool
	linkCache *channel.Endpoint
	wg        sync.WaitGroup // wait for goroutines to stop

	writeHandle *channel.NotificationHandle
}

// GvisorAdapter create GvisorAdapter
func NewAdapter(device dev.TunDevice, conf config.Tun, tcpIn chan<- C.ConnContext, udpIn chan<- *inbound.PacketAdapter) (ipstack.TunAdapter, error) {
	ipstack := stack.New(stack.Options{
		NetworkProtocols:   []stack.NetworkProtocolFactory{ipv4.NewProtocol, ipv6.NewProtocol},
		TransportProtocols: []stack.TransportProtocolFactory{tcp.NewProtocol, udp.NewProtocol},
	})
	adapter := &gvisorAdapter{
		device:    device,
		ipstack:   ipstack,
		udpIn:     udpIn,
		stackName: conf.Stack,
		autoRoute: conf.AutoRoute,
	}

	linkEP, err := adapter.AsLinkEndpoint()
	if err != nil {
		return nil, fmt.Errorf("unable to create virtual endpoint: %v", err)
	}

	if err := ipstack.CreateNIC(nicID, linkEP); err != nil {
		return nil, fmt.Errorf("fail to create NIC in ipstack: %v", err)
	}

	ipstack.SetPromiscuousMode(nicID, true) // Accept all the traffice from this NIC
	ipstack.SetSpoofing(nicID, true)        // Otherwise our TCP connection can not find the route backward

	// Add route for ipv4 & ipv6
	// So FindRoute will return correct route to tun NIC
	subnet, _ := tcpip.NewSubnet(tcpip.Address(strings.Repeat("\x00", 4)), tcpip.AddressMask(strings.Repeat("\x00", 4)))
	ipstack.AddRoute(tcpip.Route{Destination: subnet, Gateway: "", NIC: nicID})
	subnet, _ = tcpip.NewSubnet(tcpip.Address(strings.Repeat("\x00", 16)), tcpip.AddressMask(strings.Repeat("\x00", 16)))
	ipstack.AddRoute(tcpip.Route{Destination: subnet, Gateway: "", NIC: nicID})

	// TCP handler
	// maximum number of half-open tcp connection set to 1024
	// receive buffer size set to 20k
	tcpFwd := tcp.NewForwarder(ipstack, pool.RelayBufferSize, 1024, func(r *tcp.ForwarderRequest) {
		src := net.JoinHostPort(r.ID().RemoteAddress.String(), strconv.Itoa((int)(r.ID().RemotePort)))
		dst := net.JoinHostPort(r.ID().LocalAddress.String(), strconv.Itoa((int)(r.ID().LocalPort)))
		log.Debugln("Get TCP Syn %v -> %s in ipstack", src, dst)
		var wq waiter.Queue
		ep, err := r.CreateEndpoint(&wq)
		if err != nil {
			log.Warnln("Can't create TCP Endpoint(%s -> %s) in ipstack: %v", src, dst, err)
			r.Complete(true)
			return
		}

		defer r.Complete(false)

		conn := gonet.NewTCPConn(&wq, ep)

		// if the endpoint is not in connected state, conn.RemoteAddr() will return nil
		// this protection may be not enough, but will help us debug the panic
		if conn.RemoteAddr() == nil {
			log.Warnln("TCP endpoint is not connected, current state: %v", tcp.EndpointState(ep.State()))
			conn.Close()
			return
		}

		target := getAddr(ep.Info().(*stack.TransportEndpointInfo).ID)
		tcpIn <- inbound.NewSocket(target, conn, C.TUN)
	})

	ipstack.SetTransportProtocolHandler(tcp.ProtocolNumber, tcpFwd.HandlePacket)

	// UDP handler
	ipstack.SetTransportProtocolHandler(udp.ProtocolNumber, adapter.udpHandlePacket)

	if resolver.DefaultResolver != nil {
		err = adapter.ReCreateDNSServer(resolver.DefaultResolver.(*dns.Resolver), resolver.DefaultHostMapper.(*dns.ResolverEnhancer), conf.DnsHijack)
		if err != nil {
			return nil, err
		}
	}

	return adapter, nil
}

func (t *gvisorAdapter) Stack() string {
	return t.stackName
}

func (t *gvisorAdapter) AutoRoute() bool {
	return t.autoRoute
}

// Close close the TunAdapter
func (t *gvisorAdapter) Close() {
	t.StopDNSServer()
	if t.ipstack != nil {
		t.ipstack.Close()
	}
	if t.device != nil {
		_ = t.device.Close()
	}
}

func (t *gvisorAdapter) udpHandlePacket(id stack.TransportEndpointID, pkt *stack.PacketBuffer) bool {
	// ref: gvisor pkg/tcpip/transport/udp/endpoint.go HandlePacket
	hdr := header.UDP(pkt.TransportHeader().View())
	if int(hdr.Length()) > pkt.Data().Size()+header.UDPMinimumSize {
		// Malformed packet.
		t.ipstack.Stats().UDP.MalformedPacketsReceived.Increment()
		return true
	}

	target := getAddr(id)

	packet := &fakeConn{
		id:      id,
		pkt:     pkt,
		s:       t.ipstack,
		payload: pkt.Data().AsRange().ToOwnedView(),
	}

	select {
	case t.udpIn <- inbound.NewPacket(target, packet, C.TUN):
	default:
	}

	return true
}

// Wait wait goroutines to exit
func (t *gvisorAdapter) Wait() {
	t.wg.Wait()
}

func (t *gvisorAdapter) AsLinkEndpoint() (result stack.LinkEndpoint, err error) {
	if t.linkCache != nil {
		return t.linkCache, nil
	}

	mtu, err := t.device.MTU()
	if err != nil {
		return nil, errors.New("unable to get device mtu")
	}

	linkEP := channel.New(512, uint32(mtu), "")

	// start Read loop. read ip packet from tun and write it to ipstack
	t.wg.Add(1)
	go func() {
		for !t.device.IsClose() {
			packet := make([]byte, mtu)
			n, err := t.device.Read(packet)
			if n == 0 {
				continue
			}
			if err != nil && !t.device.IsClose() {
				log.Errorln("can not read from tun: %v", err)
				continue
			}

			var p tcpip.NetworkProtocolNumber
			switch header.IPVersion(packet) {
			case header.IPv4Version:
				p = header.IPv4ProtocolNumber
			case header.IPv6Version:
				p = header.IPv6ProtocolNumber
			default:
				log.Warnln("invalid IP version:%d", header.IPVersion(packet))
				continue
			}

			if linkEP.IsAttached() {
<<<<<<< HEAD
				packetBuffer := stack.NewPacketBuffer(stack.PacketBufferOptions{
					Data: buffer.View(packet[:n]).ToVectorisedView(),
				})

				linkEP.InjectInbound(p, packetBuffer)
				packetBuffer.DecRef()
=======
				pkt := stack.NewPacketBuffer(stack.PacketBufferOptions{
					Data: buffer.View(packet[:n]).ToVectorisedView(),
				})

				linkEP.InjectInbound(p, pkt)
				// release memory
				pkt.DecRef()
>>>>>>> a924819f
			} else {
				log.Debugln("received packet from tun when %s is not attached to any dispatcher.", t.device.Name())
			}
		}

		t.wg.Done()
		t.Close()
		log.Debugln("%v stop read loop", t.device.Name())
	}()

	// start write notification
	t.writeHandle = linkEP.AddNotify(t)
	t.linkCache = linkEP
	return t.linkCache, nil
}

// WriteNotify implements channel.Notification.WriteNotify.
func (t *gvisorAdapter) WriteNotify() {
	packetBuffer := t.linkCache.Read()
	if packetBuffer != nil {
		var vv buffer.VectorisedView
		// Append upper headers.
		vv.AppendView(packetBuffer.NetworkHeader().View())
		vv.AppendView(packetBuffer.TransportHeader().View())
		// Append data payload.
		vv.Append(packetBuffer.Data().ExtractVV())

		_, err := t.device.Write(vv.ToView())
		if err != nil && !t.device.IsClose() {
			log.Errorln("can not write to tun: %v", err)
		}
	}
}

func getAddr(id stack.TransportEndpointID) socks5.Addr {
	ipv4 := id.LocalAddress.To4()

	// get the big-endian binary represent of port
	port := make([]byte, 2)
	binary.BigEndian.PutUint16(port, id.LocalPort)

	if ipv4 != "" {
		addr := make([]byte, 1+net.IPv4len+2)
		addr[0] = socks5.AtypIPv4
		copy(addr[1:1+net.IPv4len], []byte(ipv4))
		addr[1+net.IPv4len], addr[1+net.IPv4len+1] = port[0], port[1]
		return addr
	} else {
		addr := make([]byte, 1+net.IPv6len+2)
		addr[0] = socks5.AtypIPv6
		copy(addr[1:1+net.IPv6len], []byte(id.LocalAddress))
		addr[1+net.IPv6len], addr[1+net.IPv6len+1] = port[0], port[1]
		return addr
	}
}<|MERGE_RESOLUTION|>--- conflicted
+++ resolved
@@ -54,6 +54,7 @@
 		NetworkProtocols:   []stack.NetworkProtocolFactory{ipv4.NewProtocol, ipv6.NewProtocol},
 		TransportProtocols: []stack.TransportProtocolFactory{tcp.NewProtocol, udp.NewProtocol},
 	})
+
 	adapter := &gvisorAdapter{
 		device:    device,
 		ipstack:   ipstack,
@@ -215,14 +216,6 @@
 			}
 
 			if linkEP.IsAttached() {
-<<<<<<< HEAD
-				packetBuffer := stack.NewPacketBuffer(stack.PacketBufferOptions{
-					Data: buffer.View(packet[:n]).ToVectorisedView(),
-				})
-
-				linkEP.InjectInbound(p, packetBuffer)
-				packetBuffer.DecRef()
-=======
 				pkt := stack.NewPacketBuffer(stack.PacketBufferOptions{
 					Data: buffer.View(packet[:n]).ToVectorisedView(),
 				})
@@ -230,7 +223,6 @@
 				linkEP.InjectInbound(p, pkt)
 				// release memory
 				pkt.DecRef()
->>>>>>> a924819f
 			} else {
 				log.Debugln("received packet from tun when %s is not attached to any dispatcher.", t.device.Name())
 			}
