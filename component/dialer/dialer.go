--- conflicted
+++ resolved
@@ -32,24 +32,14 @@
 		var ip net.IP
 		switch network {
 		case "tcp4", "udp4":
-<<<<<<< HEAD
-			if opt.interfaceName != "" {
-				ip, err = resolver.ResolveIPv4WithMain(host)
-=======
 			if !opt.direct {
 				ip, err = resolver.ResolveIPv4ProxyServerHost(host)
->>>>>>> 9ff1f553
 			} else {
 				ip, err = resolver.ResolveIPv4(host)
 			}
 		default:
-<<<<<<< HEAD
-			if opt.interfaceName != "" {
-				ip, err = resolver.ResolveIPv6WithMain(host)
-=======
 			if !opt.direct {
 				ip, err = resolver.ResolveIPv6ProxyServerHost(host)
->>>>>>> 9ff1f553
 			} else {
 				ip, err = resolver.ResolveIPv6(host)
 			}
@@ -145,24 +135,14 @@
 
 		var ip net.IP
 		if ipv6 {
-<<<<<<< HEAD
-			if opt.interfaceName != "" {
-				ip, result.error = resolver.ResolveIPv6WithMain(host)
-=======
 			if !direct {
 				ip, result.error = resolver.ResolveIPv6ProxyServerHost(host)
->>>>>>> 9ff1f553
 			} else {
 				ip, result.error = resolver.ResolveIPv6(host)
 			}
 		} else {
-<<<<<<< HEAD
-			if opt.interfaceName != "" {
-				ip, result.error = resolver.ResolveIPv4WithMain(host)
-=======
 			if !direct {
 				ip, result.error = resolver.ResolveIPv4ProxyServerHost(host)
->>>>>>> 9ff1f553
 			} else {
 				ip, result.error = resolver.ResolveIPv4(host)
 			}
