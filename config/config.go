package config

import (
	"container/list"
	"errors"
	"fmt"
	R "github.com/Dreamacro/clash/rule"
	RP "github.com/Dreamacro/clash/rule/provider"
	"net"
	"net/url"
	"os"
	"regexp"
	"runtime"
	"strings"

	"github.com/Dreamacro/clash/adapter"
	"github.com/Dreamacro/clash/adapter/outbound"
	"github.com/Dreamacro/clash/adapter/outboundgroup"
	"github.com/Dreamacro/clash/adapter/provider"
	"github.com/Dreamacro/clash/component/auth"
	"github.com/Dreamacro/clash/component/fakeip"
	"github.com/Dreamacro/clash/component/geodata"
	"github.com/Dreamacro/clash/component/geodata/router"
	"github.com/Dreamacro/clash/component/trie"
	C "github.com/Dreamacro/clash/constant"
	providerTypes "github.com/Dreamacro/clash/constant/provider"
	"github.com/Dreamacro/clash/dns"
	"github.com/Dreamacro/clash/log"
	T "github.com/Dreamacro/clash/tunnel"

	"gopkg.in/yaml.v2"
)

// General config
type General struct {
	Inbound
	Controller
	Mode         T.TunnelMode `json:"mode"`
	UnifiedDelay bool
	LogLevel     log.LogLevel `json:"log-level"`
	IPv6         bool         `json:"ipv6"`
	Interface    string       `json:"-"`
}

// Inbound
type Inbound struct {
	Port           int      `json:"port"`
	SocksPort      int      `json:"socks-port"`
	RedirPort      int      `json:"redir-port"`
	TProxyPort     int      `json:"tproxy-port"`
	MixedPort      int      `json:"mixed-port"`
	Authentication []string `json:"authentication"`
	AllowLan       bool     `json:"allow-lan"`
	BindAddress    string   `json:"bind-address"`
}

// Controller
type Controller struct {
	ExternalController string `json:"-"`
	ExternalUI         string `json:"-"`
	Secret             string `json:"-"`
}

// DNS config
type DNS struct {
	Enable            bool             `yaml:"enable"`
	IPv6              bool             `yaml:"ipv6"`
	NameServer        []dns.NameServer `yaml:"nameserver"`
	Fallback          []dns.NameServer `yaml:"fallback"`
	FallbackFilter    FallbackFilter   `yaml:"fallback-filter"`
	Listen            string           `yaml:"listen"`
	EnhancedMode      C.DNSMode        `yaml:"enhanced-mode"`
	DefaultNameserver []dns.NameServer `yaml:"default-nameserver"`
	FakeIPRange       *fakeip.Pool
	Hosts             *trie.DomainTrie
	NameServerPolicy  map[string]dns.NameServer
}

// FallbackFilter config
type FallbackFilter struct {
	GeoIP     bool                    `yaml:"geoip"`
	GeoIPCode string                  `yaml:"geoip-code"`
	IPCIDR    []*net.IPNet            `yaml:"ipcidr"`
	Domain    []string                `yaml:"domain"`
	GeoSite   []*router.DomainMatcher `yaml:"geosite"`
}

var (
	GroupsList             = list.New()
	ProxiesList            = list.New()
	ParsingProxiesCallback func(groupsList *list.List, proxiesList *list.List)
)

// Profile config
type Profile struct {
	StoreSelected bool `yaml:"store-selected"`
	StoreFakeIP   bool `yaml:"store-fake-ip"`
}

// Tun config
type Tun struct {
	Enable    bool     `yaml:"enable" json:"enable"`
	Stack     string   `yaml:"stack" json:"stack"`
	DnsHijack []string `yaml:"dns-hijack" json:"dns-hijack"`
	AutoRoute bool     `yaml:"auto-route" json:"auto-route"`
}

// Script config
type Script struct {
	MainCode      string            `yaml:"code" json:"code"`
	ShortcutsCode map[string]string `yaml:"shortcuts" json:"shortcuts"`
}

// Experimental config
type Experimental struct{}

// Config is clash config manager
type Config struct {
	General       *General
	Tun           *Tun
	DNS           *DNS
	Experimental  *Experimental
	Hosts         *trie.DomainTrie
	Profile       *Profile
	Rules         []C.Rule
	Users         []auth.AuthUser
	Proxies       map[string]C.Proxy
	Providers     map[string]providerTypes.ProxyProvider
	RuleProviders map[string]*providerTypes.RuleProvider
}

type RawDNS struct {
	Enable            bool              `yaml:"enable"`
	IPv6              bool              `yaml:"ipv6"`
	UseHosts          bool              `yaml:"use-hosts"`
	NameServer        []string          `yaml:"nameserver"`
	Fallback          []string          `yaml:"fallback"`
	FallbackFilter    RawFallbackFilter `yaml:"fallback-filter"`
	Listen            string            `yaml:"listen"`
	EnhancedMode      C.DNSMode         `yaml:"enhanced-mode"`
	FakeIPRange       string            `yaml:"fake-ip-range"`
	FakeIPFilter      []string          `yaml:"fake-ip-filter"`
	DefaultNameserver []string          `yaml:"default-nameserver"`
	NameServerPolicy  map[string]string `yaml:"nameserver-policy"`
}

type RawFallbackFilter struct {
	GeoIP     bool     `yaml:"geoip"`
	GeoIPCode string   `yaml:"geoip-code"`
	IPCIDR    []string `yaml:"ipcidr"`
	Domain    []string `yaml:"domain"`
	GeoSite   []string `yaml:"geosite"`
}

type RawConfig struct {
	Port               int          `yaml:"port"`
	SocksPort          int          `yaml:"socks-port"`
	RedirPort          int          `yaml:"redir-port"`
	TProxyPort         int          `yaml:"tproxy-port"`
	MixedPort          int          `yaml:"mixed-port"`
	Authentication     []string     `yaml:"authentication"`
	AllowLan           bool         `yaml:"allow-lan"`
	BindAddress        string       `yaml:"bind-address"`
	Mode               T.TunnelMode `yaml:"mode"`
	UnifiedDelay       bool         `yaml:"unified-delay"`
	LogLevel           log.LogLevel `yaml:"log-level"`
	IPv6               bool         `yaml:"ipv6"`
	ExternalController string       `yaml:"external-controller"`
	ExternalUI         string       `yaml:"external-ui"`
	Secret             string       `yaml:"secret"`
	Interface          string       `yaml:"interface-name"`

	ProxyProvider map[string]map[string]interface{} `yaml:"proxy-providers"`
	RuleProvider  map[string]map[string]interface{} `yaml:"rule-providers"`
	Hosts         map[string]string                 `yaml:"hosts"`
	DNS           RawDNS                            `yaml:"dns"`
	Tun           Tun                               `yaml:"tun"`
	Experimental  Experimental                      `yaml:"experimental"`
	Profile       Profile                           `yaml:"profile"`
	Proxy         []map[string]interface{}          `yaml:"proxies"`
	ProxyGroup    []map[string]interface{}          `yaml:"proxy-groups"`
	Rule          []string                          `yaml:"rules"`
	Script        Script                            `yaml:"script"`
}

// Parse config
func Parse(buf []byte) (*Config, error) {
	rawCfg, err := UnmarshalRawConfig(buf)
	if err != nil {
		return nil, err
	}

	return ParseRawConfig(rawCfg)
}

func UnmarshalRawConfig(buf []byte) (*RawConfig, error) {
	// config with default value
	rawCfg := &RawConfig{
		AllowLan:       false,
		BindAddress:    "*",
		Mode:           T.Rule,
		UnifiedDelay:   false,
		Authentication: []string{},
		LogLevel:       log.INFO,
		Hosts:          map[string]string{},
		Rule:           []string{},
		Proxy:          []map[string]interface{}{},
		ProxyGroup:     []map[string]interface{}{},
		Tun: Tun{
			Enable:    false,
			Stack:     "gvisor",
			DnsHijack: []string{"198.18.0.2:53"},
<<<<<<< HEAD
			AutoRoute: true,
=======
			AutoRoute: false,
>>>>>>> 90e6ed46
		},
		DNS: RawDNS{
			Enable:      false,
			UseHosts:    true,
			FakeIPRange: "198.18.0.1/16",
			FallbackFilter: RawFallbackFilter{
				GeoIP:     true,
				GeoIPCode: "CN",
				IPCIDR:    []string{},
				GeoSite:   []string{},
			},
			DefaultNameserver: []string{
				"114.114.114.114",
				"223.5.5.5",
				"8.8.8.8",
				"1.0.0.1",
			},
			NameServer: []string{
				"223.5.5.5",
				"119.29.29",
			},
			FakeIPFilter: []string{
				"dns.msftnsci.com",
				"www.msftnsci.com",
				"www.msftconnecttest.com",
			},
		},
		Profile: Profile{
			StoreSelected: true,
		},
		Script: Script{
			MainCode:      "",
			ShortcutsCode: map[string]string{},
		},
	}

	if err := yaml.Unmarshal(buf, rawCfg); err != nil {
		return nil, err
	}

	return rawCfg, nil
}

func ParseRawConfig(rawCfg *RawConfig) (*Config, error) {
	config := &Config{}

	config.Experimental = &rawCfg.Experimental
	config.Profile = &rawCfg.Profile

	general, err := parseGeneral(rawCfg)
	if err != nil {
		return nil, err
	}
	config.General = general

	config.Tun = &rawCfg.Tun

	proxies, providers, err := parseProxies(rawCfg)
	if err != nil {
		return nil, err
	}
	config.Proxies = proxies
	config.Providers = providers

	err = parseScript(rawCfg)
	if err != nil {
		return nil, err
	}

	rules, ruleProviders, err := parseRules(rawCfg, proxies)
	if err != nil {
		return nil, err
	}
	config.Rules = rules
	config.RuleProviders = ruleProviders

	hosts, err := parseHosts(rawCfg)
	if err != nil {
		return nil, err
	}
	config.Hosts = hosts

	dnsCfg, err := parseDNS(rawCfg, hosts, rules)
	if err != nil {
		return nil, err
	}
	config.DNS = dnsCfg

	config.Users = parseAuthentication(rawCfg.Authentication)

	return config, nil
}

func parseGeneral(cfg *RawConfig) (*General, error) {
	externalUI := cfg.ExternalUI

	// checkout externalUI exist
	if externalUI != "" {
		externalUI = C.Path.Resolve(externalUI)

		if _, err := os.Stat(externalUI); os.IsNotExist(err) {
			return nil, fmt.Errorf("external-ui: %s not exist", externalUI)
		}
	}

	return &General{
		Inbound: Inbound{
			Port:        cfg.Port,
			SocksPort:   cfg.SocksPort,
			RedirPort:   cfg.RedirPort,
			TProxyPort:  cfg.TProxyPort,
			MixedPort:   cfg.MixedPort,
			AllowLan:    cfg.AllowLan,
			BindAddress: cfg.BindAddress,
		},
		Controller: Controller{
			ExternalController: cfg.ExternalController,
			ExternalUI:         cfg.ExternalUI,
			Secret:             cfg.Secret,
		},
		UnifiedDelay: cfg.UnifiedDelay,
		Mode:         cfg.Mode,
		LogLevel:     cfg.LogLevel,
		IPv6:         cfg.IPv6,
		Interface:    cfg.Interface,
	}, nil
}

func parseProxies(cfg *RawConfig) (proxies map[string]C.Proxy, providersMap map[string]providerTypes.ProxyProvider, err error) {
	proxies = make(map[string]C.Proxy)
	providersMap = make(map[string]providerTypes.ProxyProvider)
	var proxyList []string
	_proxiesList := list.New()
	_groupsList := list.New()
	proxiesConfig := cfg.Proxy
	groupsConfig := cfg.ProxyGroup
	providersConfig := cfg.ProxyProvider

	proxies["DIRECT"] = adapter.NewProxy(outbound.NewDirect())
	proxies["REJECT"] = adapter.NewProxy(outbound.NewReject())
	proxies["COMPATIBLE"] = adapter.NewProxy(outbound.NewCompatible())
	proxyList = append(proxyList, "DIRECT", "REJECT")

	// parse proxy
	for idx, mapping := range proxiesConfig {
		proxy, err := adapter.ParseProxy(mapping)
		if err != nil {
			return nil, nil, fmt.Errorf("proxy %d: %w", idx, err)
		}

		if _, exist := proxies[proxy.Name()]; exist {
			return nil, nil, fmt.Errorf("proxy %s is the duplicate name", proxy.Name())
		}
		proxies[proxy.Name()] = proxy
		proxyList = append(proxyList, proxy.Name())
		_proxiesList.PushBack(mapping)
	}

	// keep the original order of ProxyGroups in config file
	for idx, mapping := range groupsConfig {
		groupName, existName := mapping["name"].(string)
		if !existName {
			return nil, nil, fmt.Errorf("proxy group %d: missing name", idx)
		}
		proxyList = append(proxyList, groupName)
		_groupsList.PushBack(mapping)
	}

	// check if any loop exists and sort the ProxyGroups
	if err := proxyGroupsDagSort(groupsConfig); err != nil {
		return nil, nil, err
	}

	// parse and initial providers
	for name, mapping := range providersConfig {
		if name == provider.ReservedName {
			return nil, nil, fmt.Errorf("can not defined a provider called `%s`", provider.ReservedName)
		}

		pd, err := provider.ParseProxyProvider(name, mapping)
		if err != nil {
			return nil, nil, fmt.Errorf("parse proxy provider %s error: %w", name, err)
		}

		providersMap[name] = pd
	}

	// parse proxy group
	for idx, mapping := range groupsConfig {
		group, err := outboundgroup.ParseProxyGroup(mapping, proxies, providersMap)
		if err != nil {
			return nil, nil, fmt.Errorf("proxy group[%d]: %w", idx, err)
		}

		groupName := group.Name()
		if _, exist := proxies[groupName]; exist {
			return nil, nil, fmt.Errorf("proxy group %s: the duplicate name", groupName)
		}

		proxies[groupName] = adapter.NewProxy(group)
	}

	var ps []C.Proxy
	for _, v := range proxyList {
		ps = append(ps, proxies[v])
	}
	hc := provider.NewHealthCheck(ps, "", 0, true)
	pd, _ := provider.NewCompatibleProvider(provider.ReservedName, ps, hc)
	providersMap[provider.ReservedName] = pd

	global := outboundgroup.NewSelector(
		&outboundgroup.GroupCommonOption{
			Name: "GLOBAL",
		},
		[]providerTypes.ProxyProvider{pd},
	)
	proxies["GLOBAL"] = adapter.NewProxy(global)
	ProxiesList = _proxiesList
	GroupsList = _groupsList
	if ParsingProxiesCallback != nil {
		// refresh tray menu
		go ParsingProxiesCallback(GroupsList, ProxiesList)
	}
	return proxies, providersMap, nil
}

func parseScript(cfg *RawConfig) error {
	mode := cfg.Mode
	script := cfg.Script
	mainCode := cleanPyKeywords(script.MainCode)
	shortcutsCode := script.ShortcutsCode

	if mode != T.Script && len(shortcutsCode) == 0 {
		return nil
	} else if mode == T.Script && len(mainCode) == 0 {
		return fmt.Errorf("initialized script module failure, can't find script code in the config file")
	}

	content :=
		`# -*- coding: UTF-8 -*-

from datetime import datetime as whatever

class ClashTime:
  def now(self):
    return whatever.now()
  
  def unix(self):
    return int(whatever.now().timestamp())

  def unix_nano(self):
    return int(round(whatever.now().timestamp() * 1000))

time = ClashTime()

`
	for k, v := range shortcutsCode {
		v = cleanPyKeywords(v)
		v = strings.TrimSpace(v)
		if len(v) == 0 {
			return fmt.Errorf("initialized rule SCRIPT failure, shortcut [%s] code invalid syntax", k)
		}

		content += "def " + strings.ToLower(k) + "(ctx, network, process_name, host, src_ip, src_port, dst_ip, dst_port):\n  return " + v + "\n\n"
	}

	return nil
}

func parseRules(cfg *RawConfig, proxies map[string]C.Proxy) ([]C.Rule, map[string]*providerTypes.RuleProvider, error) {
	ruleProviders := map[string]*providerTypes.RuleProvider{}

	// parse rule provider
	for name, mapping := range cfg.RuleProvider {
		rp, err := RP.ParseRuleProvider(name, mapping)
		if err != nil {
			return nil, nil, err
		}

		ruleProviders[name] = &rp
		RP.SetRuleProvider(rp)
	}

	var rules []C.Rule
	rulesConfig := cfg.Rule
	mode := cfg.Mode

	// parse rules
	for idx, line := range rulesConfig {
		rule := trimArr(strings.Split(line, ","))
		var (
			payload  string
			target   string
			params   []string
			ruleName = strings.ToUpper(rule[0])
		)

		if mode == T.Script && ruleName != "GEOSITE" {
			continue
		}

		if ruleName == "NOT" || ruleName == "OR" || ruleName == "AND" {
			payload = strings.Join(rule[1:len(rule)-1], ",")
			target = rule[len(rule)-1]
		} else {
			switch l := len(rule); {
			case l == 2:
				target = rule[1]
			case l == 3:
				if ruleName == "MATCH" {
					payload = ""
					target = rule[1]
					params = rule[2:]
					break
				}
				payload = rule[1]
				target = rule[2]
			case l >= 4:
				payload = rule[1]
				target = rule[2]
				params = rule[3:]
			default:
				return nil, nil, fmt.Errorf("rules[%d] [%s] error: format invalid", idx, line)
			}
		}

		if _, ok := proxies[target]; mode != T.Script && !ok {
			return nil, nil, fmt.Errorf("rules[%d] [%s] error: proxy [%s] not found", idx, line, target)
		}

		params = trimArr(params)

		if ruleName == "GEOSITE" {
			if err := initGeoSite(); err != nil {
				return nil, nil, fmt.Errorf("can't initial GeoSite: %w", err)
			}
		}
		parsed, parseErr := R.ParseRule(ruleName, payload, target, params)
		if parseErr != nil {
			return nil, nil, fmt.Errorf("rules[%d] [%s] error: %s", idx, line, parseErr.Error())
		}

		if mode != T.Script {
			rules = append(rules, parsed)
		}
	}

	runtime.GC()

	return rules, ruleProviders, nil
}

func parseHosts(cfg *RawConfig) (*trie.DomainTrie, error) {
	tree := trie.New()

	// add default hosts
	if err := tree.Insert("localhost", net.IP{127, 0, 0, 1}); err != nil {
		log.Errorln("insert localhost to host error: %s", err.Error())
	}

	if len(cfg.Hosts) != 0 {
		for domain, ipStr := range cfg.Hosts {
			ip := net.ParseIP(ipStr)
			if ip == nil {
				return nil, fmt.Errorf("%s is not a valid IP", ipStr)
			}
			_ = tree.Insert(domain, ip)
		}
	}

	return tree, nil
}

func hostWithDefaultPort(host string, defPort string) (string, error) {
	if !strings.Contains(host, ":") {
		host += ":"
	}

	hostname, port, err := net.SplitHostPort(host)
	if err != nil {
		return "", err
	}

	if port == "" {
		port = defPort
	}

	return net.JoinHostPort(hostname, port), nil
}

func parseNameServer(servers []string) ([]dns.NameServer, error) {
	var nameservers []dns.NameServer

	for idx, server := range servers {
		// parse without scheme .e.g 8.8.8.8:53
		if !strings.Contains(server, "://") {
			server = "udp://" + server
		}
		u, err := url.Parse(server)
		if err != nil {
			return nil, fmt.Errorf("DNS NameServer[%d] format error: %s", idx, err.Error())
		}

		var addr, dnsNetType string
		switch u.Scheme {
		case "udp":
			addr, err = hostWithDefaultPort(u.Host, "53")
			dnsNetType = "" // UDP
		case "tcp":
			addr, err = hostWithDefaultPort(u.Host, "53")
			dnsNetType = "tcp" // TCP
		case "tls":
			addr, err = hostWithDefaultPort(u.Host, "853")
			dnsNetType = "tcp-tls" // DNS over TLS
		case "https":
			clearURL := url.URL{Scheme: "https", Host: u.Host, Path: u.Path}
			addr = clearURL.String()
			dnsNetType = "https" // DNS over HTTPS
		case "dhcp":
			addr = u.Host
			dnsNetType = "dhcp" // UDP from DHCP
		default:
			return nil, fmt.Errorf("DNS NameServer[%d] unsupport scheme: %s", idx, u.Scheme)
		}

		if err != nil {
			return nil, fmt.Errorf("DNS NameServer[%d] format error: %s", idx, err.Error())
		}

		nameservers = append(
			nameservers,
			dns.NameServer{
				Net:          dnsNetType,
				Addr:         addr,
				ProxyAdapter: u.Fragment,
			},
		)
	}
	return nameservers, nil
}

func parseNameServerPolicy(nsPolicy map[string]string) (map[string]dns.NameServer, error) {
	policy := map[string]dns.NameServer{}

	for domain, server := range nsPolicy {
		nameservers, err := parseNameServer([]string{server})
		if err != nil {
			return nil, err
		}
		if _, valid := trie.ValidAndSplitDomain(domain); !valid {
			return nil, fmt.Errorf("DNS ResoverRule invalid domain: %s", domain)
		}
		policy[domain] = nameservers[0]
	}

	return policy, nil
}

func parseFallbackIPCIDR(ips []string) ([]*net.IPNet, error) {
	var ipNets []*net.IPNet

	for idx, ip := range ips {
		_, ipnet, err := net.ParseCIDR(ip)
		if err != nil {
			return nil, fmt.Errorf("DNS FallbackIP[%d] format error: %s", idx, err.Error())
		}
		ipNets = append(ipNets, ipnet)
	}

	return ipNets, nil
}

func parseFallbackGeoSite(countries []string, rules []C.Rule) ([]*router.DomainMatcher, error) {
	var sites []*router.DomainMatcher
	if len(countries) > 0 {
		if err := initGeoSite(); err != nil {
			return nil, fmt.Errorf("can't initial GeoSite: %w", err)
		}
	}

	for _, country := range countries {
		found := false
		for _, rule := range rules {
			if rule.RuleType() == C.GEOSITE {
				if strings.EqualFold(country, rule.Payload()) {
					found = true
					sites = append(sites, rule.(C.RuleGeoSite).GetDomainMatcher())
					log.Infoln("Start initial GeoSite dns fallback filter from rule `%s`", country)
				}
			}
		}

		if !found {
			matcher, recordsCount, err := geodata.LoadGeoSiteMatcher(country)
			if err != nil {
				return nil, err
			}

			sites = append(sites, matcher)

			log.Infoln("Start initial GeoSite dns fallback filter `%s`, records: %d", country, recordsCount)
		}
	}
	runtime.GC()
	return sites, nil
}

func parseDNS(rawCfg *RawConfig, hosts *trie.DomainTrie, rules []C.Rule) (*DNS, error) {
	cfg := rawCfg.DNS
	if cfg.Enable && len(cfg.NameServer) == 0 {
		return nil, fmt.Errorf("if DNS configuration is turned on, NameServer cannot be empty")
	}

	dnsCfg := &DNS{
		Enable:       cfg.Enable,
		Listen:       cfg.Listen,
		IPv6:         cfg.IPv6,
		EnhancedMode: cfg.EnhancedMode,
		FallbackFilter: FallbackFilter{
			IPCIDR:  []*net.IPNet{},
			GeoSite: []*router.DomainMatcher{},
		},
	}
	var err error
	if dnsCfg.NameServer, err = parseNameServer(cfg.NameServer); err != nil {
		return nil, err
	}

	if dnsCfg.Fallback, err = parseNameServer(cfg.Fallback); err != nil {
		return nil, err
	}

	if dnsCfg.NameServerPolicy, err = parseNameServerPolicy(cfg.NameServerPolicy); err != nil {
		return nil, err
	}

	if len(cfg.DefaultNameserver) == 0 {
		return nil, errors.New("default nameserver should have at least one nameserver")
	}
	if dnsCfg.DefaultNameserver, err = parseNameServer(cfg.DefaultNameserver); err != nil {
		return nil, err
	}
	// check default nameserver is pure ip addr
	for _, ns := range dnsCfg.DefaultNameserver {
		host, _, err := net.SplitHostPort(ns.Addr)
		if err != nil || net.ParseIP(host) == nil {
			return nil, errors.New("default nameserver should be pure IP")
		}
	}

	if cfg.EnhancedMode == C.DNSFakeIP {
		_, ipnet, err := net.ParseCIDR(cfg.FakeIPRange)
		if err != nil {
			return nil, err
		}

		var host *trie.DomainTrie
		// fake ip skip host filter
		if len(cfg.FakeIPFilter) != 0 {
			host = trie.New()
			for _, domain := range cfg.FakeIPFilter {
				_ = host.Insert(domain, true)
			}
		}

		if len(dnsCfg.Fallback) != 0 {
			if host == nil {
				host = trie.New()
			}
			for _, fb := range dnsCfg.Fallback {
				if net.ParseIP(fb.Addr) != nil {
					continue
				}
				_ = host.Insert(fb.Addr, true)
			}
		}

		pool, err := fakeip.New(fakeip.Options{
			IPNet:       ipnet,
			Size:        1000,
			Host:        host,
			Persistence: rawCfg.Profile.StoreFakeIP,
		})
		if err != nil {
			return nil, err
		}

		dnsCfg.FakeIPRange = pool
	}

	if len(cfg.Fallback) != 0 {
		dnsCfg.FallbackFilter.GeoIP = cfg.FallbackFilter.GeoIP
		dnsCfg.FallbackFilter.GeoIPCode = cfg.FallbackFilter.GeoIPCode
		if fallbackip, err := parseFallbackIPCIDR(cfg.FallbackFilter.IPCIDR); err == nil {
			dnsCfg.FallbackFilter.IPCIDR = fallbackip
		}
		dnsCfg.FallbackFilter.Domain = cfg.FallbackFilter.Domain
		fallbackGeoSite, err := parseFallbackGeoSite(cfg.FallbackFilter.GeoSite, rules)
		if err != nil {
			return nil, fmt.Errorf("load GeoSite dns fallback filter error, %w", err)
		}
		dnsCfg.FallbackFilter.GeoSite = fallbackGeoSite
	}

	if cfg.UseHosts {
		dnsCfg.Hosts = hosts
	}

	return dnsCfg, nil
}

func parseAuthentication(rawRecords []string) []auth.AuthUser {
	users := make([]auth.AuthUser, 0)
	for _, line := range rawRecords {
		userData := strings.SplitN(line, ":", 2)
		if len(userData) == 2 {
			users = append(users, auth.AuthUser{User: userData[0], Pass: userData[1]})
		}
	}
	return users
}

func cleanPyKeywords(code string) string {
	if len(code) == 0 {
		return code
	}
	keywords := []string{"import", "print"}

	for _, kw := range keywords {
		reg := regexp.MustCompile("(?m)[\r\n]+^.*" + kw + ".*$")
		code = reg.ReplaceAllString(code, "")
	}
	return code
}<|MERGE_RESOLUTION|>--- conflicted
+++ resolved
@@ -210,11 +210,7 @@
 			Enable:    false,
 			Stack:     "gvisor",
 			DnsHijack: []string{"198.18.0.2:53"},
-<<<<<<< HEAD
-			AutoRoute: true,
-=======
 			AutoRoute: false,
->>>>>>> 90e6ed46
 		},
 		DNS: RawDNS{
 			Enable:      false,
