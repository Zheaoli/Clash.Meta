--- conflicted
+++ resolved
@@ -6,10 +6,7 @@
 	P "github.com/Dreamacro/clash/component/process"
 	"net"
 	"net/netip"
-<<<<<<< HEAD
 	"path/filepath"
-=======
->>>>>>> de264c42
 	"runtime"
 	"strconv"
 	"sync"
@@ -218,12 +215,7 @@
 	// make a fAddr if request ip is fakeip
 	var fAddr netip.Addr
 	if resolver.IsExistFakeIP(metadata.DstIP) {
-<<<<<<< HEAD
 		fAddr = metadata.DstIP
-=======
-		fAddr, _ = netip.AddrFromSlice(metadata.DstIP)
-		fAddr = fAddr.Unmap()
->>>>>>> de264c42
 	}
 
 	if err := preHandleMetadata(metadata); err != nil {
@@ -233,21 +225,11 @@
 
 	// local resolve UDP dns
 	if !metadata.Resolved() {
-<<<<<<< HEAD
 		ip, err := resolver.ResolveIP(context.Background(), metadata.Host)
 		if err != nil {
 			return
 		}
 		metadata.DstIP = ip
-=======
-		ips, err := resolver.LookupIP(context.Background(), metadata.Host)
-		if err != nil {
-			return
-		} else if len(ips) == 0 {
-			return
-		}
-		metadata.DstIP = ips[0]
->>>>>>> de264c42
 	}
 
 	key := packet.LocalAddr().String()
@@ -312,43 +294,20 @@
 
 		switch true {
 		case rule != nil:
-<<<<<<< HEAD
 			if rule.Payload() != "" {
 				log.Infoln("[UDP] %s --> %s match %s using %s", metadata.SourceDetail(), metadata.RemoteAddress(), fmt.Sprintf("%s(%s)", rule.RuleType().String(), rule.Payload()), rawPc.Chains().String())
 			} else {
 				log.Infoln("[UDP] %s --> %s match %s using %s", metadata.SourceDetail(), metadata.RemoteAddress(), rule.Payload(), rawPc.Chains().String())
 			}
-=======
-			log.Infoln(
-				"[UDP] %s --> %s match %s(%s) using %s",
-				metadata.SourceAddress(),
-				metadata.RemoteAddress(),
-				rule.RuleType().String(),
-				rule.Payload(),
-				rawPc.Chains().String(),
-			)
->>>>>>> de264c42
 		case mode == Global:
 			log.Infoln("[UDP] %s --> %s using GLOBAL", metadata.SourceDetail(), metadata.RemoteAddress())
 		case mode == Direct:
 			log.Infoln("[UDP] %s --> %s using DIRECT", metadata.SourceDetail(), metadata.RemoteAddress())
 		default:
-<<<<<<< HEAD
 			log.Infoln("[UDP] %s --> %s doesn't match any rule using DIRECT", metadata.SourceDetail(), metadata.RemoteAddress())
 		}
 
 		oAddr := metadata.DstIP
-=======
-			log.Infoln(
-				"[UDP] %s --> %s doesn't match any rule using DIRECT",
-				metadata.SourceAddress(),
-				metadata.RemoteAddress(),
-			)
-		}
-
-		oAddr, _ := netip.AddrFromSlice(metadata.DstIP)
-		oAddr = oAddr.Unmap()
->>>>>>> de264c42
 		go handleUDPToLocal(packet.UDPPacket, pc, key, oAddr, fAddr)
 
 		natTable.Set(key, pc)
@@ -406,11 +365,7 @@
 				err.Error(),
 			)
 		} else {
-<<<<<<< HEAD
 			log.Warnln("[TCP] dial %s (match %s(%s)) to %s error: %s", proxy.Name(), rule.RuleType().String(), rule.Payload(), metadata.RemoteAddress(), err.Error())
-=======
-			log.Warnln("[TCP] dial %s (match %s/%s) %s --> %s error: %s", proxy.Name(), rule.RuleType().String(), rule.Payload(), metadata.SourceAddress(), metadata.RemoteAddress(), err.Error())
->>>>>>> de264c42
 		}
 		return
 	}
@@ -422,22 +377,11 @@
 
 	switch true {
 	case rule != nil:
-<<<<<<< HEAD
 		if rule.Payload() != "" {
 			log.Infoln("[TCP] %s --> %s match %s using %s", metadata.SourceDetail(), metadata.RemoteAddress(), fmt.Sprintf("%s(%s)", rule.RuleType().String(), rule.Payload()), remoteConn.Chains().String())
 		} else {
 			log.Infoln("[TCP] %s --> %s match %s using %s", metadata.SourceDetail(), metadata.RemoteAddress(), rule.RuleType().String(), remoteConn.Chains().String())
 		}
-=======
-		log.Infoln(
-			"[TCP] %s --> %s match %s(%s) using %s",
-			metadata.SourceAddress(),
-			metadata.RemoteAddress(),
-			rule.RuleType().String(),
-			rule.Payload(),
-			remoteConn.Chains().String(),
-		)
->>>>>>> de264c42
 	case mode == Global:
 		log.Infoln("[TCP] %s --> %s using GLOBAL", metadata.SourceDetail(), metadata.RemoteAddress())
 	case mode == Direct:
@@ -494,9 +438,7 @@
 			} else {
 				metadata.Process = filepath.Base(path)
 				metadata.ProcessPath = path
-				if uid != -1 {
-					metadata.Uid = &uid
-				}
+				metadata.Uid = uid
 				processFound = true
 			}
 		}
@@ -507,23 +449,12 @@
 				continue
 			}
 
-<<<<<<< HEAD
 			// parse multi-layer nesting
 			passed := false
 			for adapter := adapter; adapter != nil; adapter = adapter.Unwrap(metadata, false) {
 				if adapter.Type() == C.Pass {
 					passed = true
 					break
-=======
-			srcPort, err := strconv.ParseUint(metadata.SrcPort, 10, 16)
-			if err == nil {
-				path, err := P.FindProcessName(metadata.NetWork.String(), metadata.SrcIP, int(srcPort))
-				if err != nil {
-					log.Debugln("[Process] find process %s: %v", metadata.String(), err)
-				} else {
-					log.Debugln("[Process] %s from process %s", metadata.String(), path)
-					metadata.ProcessPath = path
->>>>>>> de264c42
 				}
 			}
 			if passed {
