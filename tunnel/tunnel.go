package tunnel

import (
	"context"
	"fmt"
	"net"
	"net/netip"
	"path/filepath"
	"runtime"
	"strconv"
	"sync"
	"time"

	"github.com/jpillora/backoff"

	"github.com/Dreamacro/clash/adapter/inbound"
	"github.com/Dreamacro/clash/component/nat"
	P "github.com/Dreamacro/clash/component/process"
	"github.com/Dreamacro/clash/component/resolver"
	"github.com/Dreamacro/clash/component/sniffer"
	C "github.com/Dreamacro/clash/constant"
	"github.com/Dreamacro/clash/constant/provider"
	icontext "github.com/Dreamacro/clash/context"
	"github.com/Dreamacro/clash/log"
	"github.com/Dreamacro/clash/tunnel/statistic"
)

var (
	tcpQueue       = make(chan C.ConnContext, 200)
	udpQueue       = make(chan *inbound.PacketAdapter, 200)
	natTable       = nat.New()
	rules          []C.Rule
	proxies        = make(map[string]C.Proxy)
	providers      map[string]provider.ProxyProvider
	ruleProviders  map[string]provider.RuleProvider
	sniffingEnable = false
	configMux      sync.RWMutex

	// Outbound Rule
	mode = Rule

	// default timeout for UDP session
	udpTimeout = 60 * time.Second

	alwaysFindProcess = false

	fakeIPRange netip.Prefix
)

func SetFakeIPRange(p netip.Prefix) {
	fakeIPRange = p
}

func FakeIPRange() netip.Prefix {
	return fakeIPRange
}

func SetSniffing(b bool) {
	if sniffer.Dispatcher.Enable() {
		configMux.Lock()
		sniffingEnable = b
		configMux.Unlock()
	}
}

func IsSniffing() bool {
	return sniffingEnable
}

func init() {
	go process()
}

// TCPIn return fan-in queue
func TCPIn() chan<- C.ConnContext {
	return tcpQueue
}

// UDPIn return fan-in udp queue
func UDPIn() chan<- *inbound.PacketAdapter {
	return udpQueue
}

// Rules return all rules
func Rules() []C.Rule {
	return rules
}

// UpdateRules handle update rules
func UpdateRules(newRules []C.Rule, rp map[string]provider.RuleProvider) {
	configMux.Lock()
	rules = newRules
	ruleProviders = rp
	configMux.Unlock()
}

// Proxies return all proxies
func Proxies() map[string]C.Proxy {
	return proxies
}

// Providers return all compatible providers
func Providers() map[string]provider.ProxyProvider {
	return providers
}

// RuleProviders return all loaded rule providers
func RuleProviders() map[string]provider.RuleProvider {
	return ruleProviders
}

// UpdateProxies handle update proxies
func UpdateProxies(newProxies map[string]C.Proxy, newProviders map[string]provider.ProxyProvider) {
	configMux.Lock()
	proxies = newProxies
	providers = newProviders
	configMux.Unlock()
}

func UpdateSniffer(dispatcher *sniffer.SnifferDispatcher) {
	configMux.Lock()
	sniffer.Dispatcher = dispatcher
	sniffingEnable = dispatcher.Enable()
	configMux.Unlock()
}

// Mode return current mode
func Mode() TunnelMode {
	return mode
}

// SetMode change the mode of tunnel
func SetMode(m TunnelMode) {
	mode = m
}

// SetAlwaysFindProcess set always find process info, may be increase many memory
func SetAlwaysFindProcess(findProcess bool) {
	alwaysFindProcess = findProcess
}

// processUDP starts a loop to handle udp packet
func processUDP() {
	queue := udpQueue
	for conn := range queue {
		handleUDPConn(conn)
	}
}

func process() {
	numUDPWorkers := 4
	if num := runtime.GOMAXPROCS(0); num > numUDPWorkers {
		numUDPWorkers = num
	}
	for i := 0; i < numUDPWorkers; i++ {
		go processUDP()
	}

	queue := tcpQueue
	for conn := range queue {
		go handleTCPConn(conn)
	}
}

func needLookupIP(metadata *C.Metadata) bool {
	return resolver.MappingEnabled() && metadata.Host == "" && metadata.DstIP.IsValid()
}

func preHandleMetadata(metadata *C.Metadata) error {
	// handle IP string on host
	if ip, err := netip.ParseAddr(metadata.Host); err == nil {
		metadata.DstIP = ip
		metadata.Host = ""
	}

	// preprocess enhanced-mode metadata
	if needLookupIP(metadata) {
		host, exist := resolver.FindHostByIP(metadata.DstIP)
		if exist {
			metadata.Host = host
			metadata.DNSMode = C.DNSMapping
			if resolver.FakeIPEnabled() {
				metadata.DstIP = netip.Addr{}
				metadata.DNSMode = C.DNSFakeIP
			} else if node := resolver.DefaultHosts.Search(host); node != nil {
				// redir-host should lookup the hosts
				metadata.DstIP = node.Data()
			}
		} else if resolver.IsFakeIP(metadata.DstIP) {
			return fmt.Errorf("fake DNS record %s missing", metadata.DstIP)
		}
	}

	return nil
}

<<<<<<< HEAD
func resolveMetadata(_ C.PlainContext, metadata *C.Metadata) (proxy C.Proxy, rule C.Rule, err error) {
=======
func resolveMetadata(ctx C.PlainContext, metadata *C.Metadata) (proxy C.Proxy, rule C.Rule, err error) {
	if metadata.SpecialProxy != "" {
		var exist bool
		proxy, exist = proxies[metadata.SpecialProxy]
		if !exist {
			err = fmt.Errorf("proxy %s not found", metadata.SpecialProxy)
		}
		return
	}

>>>>>>> 90b40a8e
	switch mode {
	case Direct:
		proxy = proxies["DIRECT"]
	case Global:
		proxy = proxies["GLOBAL"]
	// Rule
	default:
		proxy, rule, err = match(metadata)
	}
	return
}

func handleUDPConn(packet *inbound.PacketAdapter) {
	metadata := packet.Metadata()
	if !metadata.Valid() {
		log.Warnln("[Metadata] not valid: %#v", metadata)
		return
	}

	// make a fAddr if request ip is fakeip
	var fAddr netip.Addr
	if resolver.IsExistFakeIP(metadata.DstIP) {
		fAddr = metadata.DstIP
	}

	if err := preHandleMetadata(metadata); err != nil {
		log.Debugln("[Metadata PreHandle] error: %s", err)
		return
	}

	// local resolve UDP dns
	if !metadata.Resolved() {
		ip, err := resolver.ResolveIP(context.Background(), metadata.Host)
		if err != nil {
			return
		}
		metadata.DstIP = ip
	}

	key := packet.LocalAddr().String()

	handle := func() bool {
		pc := natTable.Get(key)
		if pc != nil {
			_ = handleUDPToRemote(packet, pc, metadata)
			return true
		}
		return false
	}

	if handle() {
		return
	}

	lockKey := key + "-lock"
	cond, loaded := natTable.GetOrCreateLock(lockKey)

	go func() {
		if loaded {
			cond.L.Lock()
			cond.Wait()
			handle()
			cond.L.Unlock()
			return
		}

		defer func() {
			natTable.Delete(lockKey)
			cond.Broadcast()
		}()

		pCtx := icontext.NewPacketConnContext(metadata)
		proxy, rule, err := resolveMetadata(pCtx, metadata)
		if err != nil {
			log.Warnln("[UDP] Parse metadata failed: %s", err.Error())
			return
		}

		ctx, cancel := context.WithTimeout(context.Background(), C.DefaultUDPTimeout)
		defer cancel()
		rawPc, err := retry(ctx, func(ctx context.Context) (C.PacketConn, error) {
			return proxy.ListenPacketContext(ctx, metadata.Pure())
		}, func(err error) {
			if rule == nil {
				log.Warnln(
					"[UDP] dial %s %s --> %s error: %s",
					proxy.Name(),
					metadata.SourceAddress(),
					metadata.RemoteAddress(),
					err.Error(),
				)
			} else {
				log.Warnln("[UDP] dial %s (match %s/%s) %s --> %s error: %s", proxy.Name(), rule.RuleType().String(), rule.Payload(), metadata.SourceAddress(), metadata.RemoteAddress(), err.Error())
			}
		})
		if err != nil {
			return
		}
		pCtx.InjectPacketConn(rawPc)

		pc := statistic.NewUDPTracker(rawPc, statistic.DefaultManager, metadata, rule)

		switch true {
		case metadata.SpecialProxy != "":
			log.Infoln("[UDP] %s --> %s using %s", metadata.SourceAddress(), metadata.RemoteAddress(), metadata.SpecialProxy)
		case rule != nil:
			if rule.Payload() != "" {
				log.Infoln("[UDP] %s --> %s match %s using %s", metadata.SourceDetail(), metadata.RemoteAddress(), fmt.Sprintf("%s(%s)", rule.RuleType().String(), rule.Payload()), rawPc.Chains().String())
			} else {
				log.Infoln("[UDP] %s --> %s match %s using %s", metadata.SourceDetail(), metadata.RemoteAddress(), rule.Payload(), rawPc.Chains().String())
			}
		case mode == Global:
			log.Infoln("[UDP] %s --> %s using GLOBAL", metadata.SourceDetail(), metadata.RemoteAddress())
		case mode == Direct:
			log.Infoln("[UDP] %s --> %s using DIRECT", metadata.SourceDetail(), metadata.RemoteAddress())
		default:
			log.Infoln("[UDP] %s --> %s doesn't match any rule using DIRECT", metadata.SourceDetail(), metadata.RemoteAddress())
		}

		oAddr := metadata.DstIP
		go handleUDPToLocal(packet.UDPPacket, pc, key, oAddr, fAddr)

		natTable.Set(key, pc)
		handle()
	}()
}

func handleTCPConn(connCtx C.ConnContext) {
	defer func(conn net.Conn) {
		_ = conn.Close()
	}(connCtx.Conn())

	metadata := connCtx.Metadata()
	if !metadata.Valid() {
		log.Warnln("[Metadata] not valid: %#v", metadata)
		return
	}

	if err := preHandleMetadata(metadata); err != nil {
		log.Debugln("[Metadata PreHandle] error: %s", err)
		return
	}

	if sniffer.Dispatcher.Enable() && sniffingEnable {
		sniffer.Dispatcher.TCPSniff(connCtx.Conn(), metadata)
	}

	proxy, rule, err := resolveMetadata(connCtx, metadata)
	if err != nil {
		log.Warnln("[Metadata] parse failed: %s", err.Error())
		return
	}

	dialMetadata := metadata
	if len(metadata.Host) > 0 {
		if node := resolver.DefaultHosts.Search(metadata.Host); node != nil {
			if dstIp := node.Data(); !FakeIPRange().Contains(dstIp) {
				dialMetadata.DstIP = dstIp
				dialMetadata.DNSMode = C.DNSHosts
				dialMetadata = dialMetadata.Pure()
			}
		}
	}

	ctx, cancel := context.WithTimeout(context.Background(), C.DefaultTCPTimeout)
	defer cancel()
	remoteConn, err := retry(ctx, func(ctx context.Context) (C.Conn, error) {
		return proxy.DialContext(ctx, dialMetadata)
	}, func(err error) {
		if rule == nil {
			log.Warnln(
				"[TCP] dial %s %s --> %s error: %s",
				proxy.Name(),
				metadata.SourceAddress(),
				metadata.RemoteAddress(),
				err.Error(),
			)
		} else {
			log.Warnln("[TCP] dial %s (match %s/%s) %s --> %s error: %s", proxy.Name(), rule.RuleType().String(), rule.Payload(), metadata.SourceAddress(), metadata.RemoteAddress(), err.Error())
		}
	})
	if err != nil {
		return
	}

	remoteConn = statistic.NewTCPTracker(remoteConn, statistic.DefaultManager, metadata, rule)
	defer func(remoteConn C.Conn) {
		_ = remoteConn.Close()
	}(remoteConn)

	switch true {
	case metadata.SpecialProxy != "":
		log.Infoln("[TCP] %s --> %s using %s", metadata.SourceAddress(), metadata.RemoteAddress(), metadata.SpecialProxy)
	case rule != nil:
		if rule.Payload() != "" {
			log.Infoln("[TCP] %s --> %s match %s using %s", metadata.SourceDetail(), metadata.RemoteAddress(), fmt.Sprintf("%s(%s)", rule.RuleType().String(), rule.Payload()), remoteConn.Chains().String())
		} else {
			log.Infoln("[TCP] %s --> %s match %s using %s", metadata.SourceDetail(), metadata.RemoteAddress(), rule.RuleType().String(), remoteConn.Chains().String())
		}
	case mode == Global:
		log.Infoln("[TCP] %s --> %s using GLOBAL", metadata.SourceDetail(), metadata.RemoteAddress())
	case mode == Direct:
		log.Infoln("[TCP] %s --> %s using DIRECT", metadata.SourceDetail(), metadata.RemoteAddress())
	default:
		log.Infoln(
			"[TCP] %s --> %s doesn't match any rule using DIRECT",
			metadata.SourceAddress(),
			metadata.RemoteAddress(),
		)
	}

	handleSocket(connCtx, remoteConn)
}

func shouldResolveIP(rule C.Rule, metadata *C.Metadata) bool {
	return rule.ShouldResolveIP() && metadata.Host != "" && !metadata.DstIP.IsValid()
}

func match(metadata *C.Metadata) (C.Proxy, C.Rule, error) {
	configMux.RLock()
	defer configMux.RUnlock()
	var (
		resolved     bool
		processFound bool
	)

	if node := resolver.DefaultHosts.Search(metadata.Host); node != nil {
		metadata.DstIP = node.Data()
		resolved = true
	}

	for _, rule := range rules {
		if !resolved && shouldResolveIP(rule, metadata) {
			func() {
				ctx, cancel := context.WithTimeout(context.Background(), resolver.DefaultDNSTimeout)
				defer cancel()
				ip, err := resolver.ResolveIP(ctx, metadata.Host)
				if err != nil {
					log.Debugln("[DNS] resolve %s error: %s", metadata.Host, err.Error())
				} else {
					log.Debugln("[DNS] %s --> %s", metadata.Host, ip.String())
					metadata.DstIP = ip
				}
				resolved = true
			}()
		}

		if !processFound && (alwaysFindProcess || rule.ShouldFindProcess()) {
			srcPort, err := strconv.ParseUint(metadata.SrcPort, 10, 16)
			uid, path, err := P.FindProcessName(metadata.NetWork.String(), metadata.SrcIP, int(srcPort))
			if err != nil {
				log.Debugln("[Process] find process %s: %v", metadata.String(), err)
			} else {
				metadata.Process = filepath.Base(path)
				metadata.ProcessPath = path
				metadata.Uid = uid
				processFound = true
			}
		}

		if matched, ada := rule.Match(metadata); matched {
			adapter, ok := proxies[ada]
			if !ok {
				continue
			}

			// parse multi-layer nesting
			passed := false
			for adapter := adapter; adapter != nil; adapter = adapter.Unwrap(metadata, false) {
				if adapter.Type() == C.Pass {
					passed = true
					break
				}
			}
			if passed {
				log.Debugln("%s match Pass rule", adapter.Name())
				continue
			}

			if metadata.NetWork == C.UDP && !adapter.SupportUDP() {
				log.Debugln("%s UDP is not supported", adapter.Name())
				continue
			}

			return adapter, rule, nil
		}
	}

	return proxies["DIRECT"], nil, nil
}

func retry[T any](ctx context.Context, ft func(context.Context) (T, error), fe func(err error)) (t T, err error) {
	b := &backoff.Backoff{
		Min:    10 * time.Millisecond,
		Max:    1 * time.Second,
		Factor: 2,
		Jitter: true,
	}
	for i := 0; i < 10; i++ {
		t, err = ft(ctx)
		if err != nil {
			if fe != nil {
				fe(err)
			}
			select {
			case <-time.After(b.Duration()):
				continue
			case <-ctx.Done():
				return
			}
		} else {
			break
		}
	}
	return
}<|MERGE_RESOLUTION|>--- conflicted
+++ resolved
@@ -194,9 +194,6 @@
 	return nil
 }
 
-<<<<<<< HEAD
-func resolveMetadata(_ C.PlainContext, metadata *C.Metadata) (proxy C.Proxy, rule C.Rule, err error) {
-=======
 func resolveMetadata(ctx C.PlainContext, metadata *C.Metadata) (proxy C.Proxy, rule C.Rule, err error) {
 	if metadata.SpecialProxy != "" {
 		var exist bool
@@ -207,7 +204,6 @@
 		return
 	}
 
->>>>>>> 90b40a8e
 	switch mode {
 	case Direct:
 		proxy = proxies["DIRECT"]
